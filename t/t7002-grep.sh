--- conflicted
+++ resolved
@@ -243,7 +243,6 @@
 	git checkout t/t
 '
 
-<<<<<<< HEAD
 cat >expected <<EOF
 hello.c=#include <stdio.h>
 hello.c:	return 0;
@@ -278,7 +277,8 @@
 test_expect_success 'grep -p -B5' '
 	git grep -p -B5 return >actual &&
 	test_cmp expected actual
-=======
+'
+
 test_expect_success 'grep from a subdirectory to search wider area (1)' '
 	mkdir -p s &&
 	(
@@ -294,7 +294,6 @@
 		! test -s out &&
 		test 1 = $(cat status)
 	)
->>>>>>> 493b7a08
 '
 
 test_done