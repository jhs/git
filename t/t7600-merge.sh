#!/bin/sh
#
# Copyright (c) 2007 Lars Hjemli
#

test_description='git merge

Testing basic merge operations/option parsing.

! [c0] commit 0
 ! [c1] commit 1
  ! [c2] commit 2
   ! [c3] commit 3
    ! [c4] c4
     ! [c5] c5
      ! [c6] c6
       * [master] Merge commit 'c1'
--------
       - [master] Merge commit 'c1'
 +     * [c1] commit 1
      +  [c6] c6
     +   [c5] c5
    ++   [c4] c4
   ++++  [c3] commit 3
  +      [c2] commit 2
+++++++* [c0] commit 0
'

. ./test-lib.sh

<<<<<<< HEAD
printf '%s\n' 1 2 3 4 5 6 7 8 9 >file
printf '%s\n' '1 X' 2 3 4 5 6 7 8 9 >file.1
printf '%s\n' 1 2 3 4 '5 X' 6 7 8 9 >file.5
printf '%s\n' 1 2 3 4 5 6 7 8 '9 X' >file.9
printf '%s\n' '1 X' 2 3 4 5 6 7 8 9 >result.1
printf '%s\n' '1 X' 2 3 4 '5 X' 6 7 8 9 >result.1-5
printf '%s\n' '1 X' 2 3 4 '5 X' 6 7 8 '9 X' >result.1-5-9

create_merge_msgs () {
	echo "Merge commit 'c2'" >msg.1-5 &&
	echo "Merge commit 'c2'; commit 'c3'" >msg.1-5-9 &&
	{
		echo "Squashed commit of the following:" &&
		echo &&
		git log --no-merges ^HEAD c1
	} >squash.1 &&
	{
		echo "Squashed commit of the following:" &&
		echo &&
		git log --no-merges ^HEAD c2
	} >squash.1-5 &&
	{
		echo "Squashed commit of the following:" &&
		echo &&
		git log --no-merges ^HEAD c2 c3
	} >squash.1-5-9 &&
	echo >msg.nolog &&
	{
		echo "* commit 'c3':" &&
		echo "  commit 3" &&
		echo
	} >msg.log
}

verify_merge () {
	test_cmp "$2" "$1" &&
	git update-index --refresh &&
	git diff --exit-code &&
	if test -n "$3"
	then
		git show -s --pretty=format:%s HEAD >msg.act &&
		test_cmp "$3" msg.act
	fi
}

verify_head () {
	echo "$1" >head.expected &&
	git rev-parse HEAD >head.actual &&
	test_cmp head.expected head.actual
}

verify_parents () {
	printf '%s\n' "$@" >parents.expected &&
	>parents.actual &&
	i=1 &&
	while test $i -le $#
	do
		git rev-parse HEAD^$i >>parents.actual &&
		i=$(expr $i + 1) ||
		return 1
	done &&
	test_must_fail git rev-parse --verify "HEAD^$i" &&
	test_cmp parents.expected parents.actual
}

verify_mergeheads () {
	printf '%s\n' "$@" >mergehead.expected &&
	test_cmp mergehead.expected .git/MERGE_HEAD
}

verify_no_mergehead () {
	! test -e .git/MERGE_HEAD
}

=======
test_expect_success 'set up test data and helpers' '
	printf "%s\n" 1 2 3 4 5 6 7 8 9 >file &&
	printf "%s\n" "1 X" 2 3 4 5 6 7 8 9 >file.1 &&
	printf "%s\n" 1 2 3 4 "5 X" 6 7 8 9 >file.5 &&
	printf "%s\n" 1 2 3 4 5 6 7 8 "9 X" >file.9 &&
	printf "%s\n" "1 X" 2 3 4 5 6 7 8 9 >result.1 &&
	printf "%s\n" "1 X" 2 3 4 "5 X" 6 7 8 9 >result.1-5 &&
	printf "%s\n" "1 X" 2 3 4 "5 X" 6 7 8 "9 X" >result.1-5-9 &&
	>empty &&

	create_merge_msgs() {
		echo "Merge commit '\''c2'\''" >msg.1-5 &&
		echo "Merge commit '\''c2'\''; commit '\''c3'\''" >msg.1-5-9 &&
		{
			echo "Squashed commit of the following:" &&
			echo &&
			git log --no-merges ^HEAD c1
		} >squash.1 &&
		{
			echo "Squashed commit of the following:" &&
			echo &&
			git log --no-merges ^HEAD c2
		} >squash.1-5 &&
		{
			echo "Squashed commit of the following:" &&
			echo &&
			git log --no-merges ^HEAD c2 c3
		} >squash.1-5-9 &&
		echo >msg.nolog &&
		{
			echo "* commit '\''c3'\'':" &&
			echo "  commit 3" &&
			echo
		} >msg.log
	} &&

	verify_merge() {
		test_cmp "$2" "$1" &&
		git update-index --refresh &&
		git diff --exit-code &&
		if test -n "$3"
		then
			git show -s --pretty=format:%s HEAD >msg.act &&
			test_cmp "$3" msg.act
		fi
	} &&

	verify_head() {
		echo "$1" >head.expected &&
		git rev-parse HEAD >head.actual &&
		test_cmp head.expected head.actual
	} &&

	verify_parents() {
		printf "%s\n" "$@" >parents.expected &&
		>parents.actual &&
		i=1 &&
		while test $i -le $#
		do
			git rev-parse HEAD^$i >>parents.actual &&
			i=$(expr $i + 1) ||
			return 1
		done &&
		test_cmp parents.expected parents.actual
	} &&

	verify_mergeheads() {
		printf "%s\n" "$@" >mergehead.expected &&
		test_cmp mergehead.expected .git/MERGE_HEAD
	} &&

	verify_no_mergehead() {
		! test -e .git/MERGE_HEAD
	}
'

>>>>>>> 8c5cea00
test_expect_success 'setup' '
	git add file &&
	test_tick &&
	git commit -m "commit 0" &&
	git tag c0 &&
	c0=$(git rev-parse HEAD) &&
	cp file.1 file &&
	git add file &&
	test_tick &&
	git commit -m "commit 1" &&
	git tag c1 &&
	c1=$(git rev-parse HEAD) &&
	git reset --hard "$c0" &&
	cp file.5 file &&
	git add file &&
	test_tick &&
	git commit -m "commit 2" &&
	git tag c2 &&
	c2=$(git rev-parse HEAD) &&
	git reset --hard "$c0" &&
	cp file.9 file &&
	git add file &&
	test_tick &&
	git commit -m "commit 3" &&
	git tag c3 &&
	c3=$(git rev-parse HEAD)
	git reset --hard "$c0" &&
	create_merge_msgs
'

test_debug 'git log --graph --decorate --oneline --all'

test_expect_success 'test option parsing' '
	test_must_fail git merge -$ c1 &&
	test_must_fail git merge --no-such c1 &&
	test_must_fail git merge -s foobar c1 &&
	test_must_fail git merge -s=foobar c1 &&
	test_must_fail git merge -m &&
	test_must_fail git merge
'

test_expect_success 'merge -h with invalid index' '
	mkdir broken &&
	(
		cd broken &&
		git init &&
		>.git/index &&
		test_expect_code 129 git merge -h 2>usage
	) &&
	grep "[Uu]sage: git merge" broken/usage
'

test_expect_success 'reject non-strategy with a git-merge-foo name' '
	test_must_fail git merge -s index c1
'

test_expect_success 'merge c0 with c1' '
	echo "OBJID HEAD@{0}: merge c1: Fast-forward" >reflog.expected &&

	git reset --hard c0 &&
	git merge c1 &&
	verify_merge file result.1 &&
	verify_head "$c1" &&

	git reflog -1 >reflog.actual &&
	sed "s/$_x05[0-9a-f]*/OBJID/g" reflog.actual >reflog.fuzzy &&
	test_cmp reflog.expected reflog.fuzzy
'

test_debug 'git log --graph --decorate --oneline --all'

test_expect_success 'merge c0 with c1 with --ff-only' '
	git reset --hard c0 &&
	git merge --ff-only c1 &&
	git merge --ff-only HEAD c0 c1 &&
	verify_merge file result.1 &&
	verify_head "$c1"
'

test_debug 'git log --graph --decorate --oneline --all'

test_expect_success 'merge from unborn branch' '
	git checkout -f master &&
	test_might_fail git branch -D kid &&

	echo "OBJID HEAD@{0}: initial pull" >reflog.expected &&

	git checkout --orphan kid &&
	test_when_finished "git checkout -f master" &&
	git rm -fr . &&
	test_tick &&
	git merge --ff-only c1 &&
	verify_merge file result.1 &&
	verify_head "$c1" &&

	git reflog -1 >reflog.actual &&
	sed "s/$_x05[0-9a-f][0-9a-f]/OBJID/g" reflog.actual >reflog.fuzzy &&
	test_cmp reflog.expected reflog.fuzzy
'

test_debug 'git log --graph --decorate --oneline --all'

test_expect_success 'merge c1 with c2' '
	git reset --hard c1 &&
	test_tick &&
	git merge c2 &&
	verify_merge file result.1-5 msg.1-5 &&
	verify_parents $c1 $c2
'

test_debug 'git log --graph --decorate --oneline --all'

test_expect_success 'merge c1 with c2 and c3' '
	git reset --hard c1 &&
	test_tick &&
	git merge c2 c3 &&
	verify_merge file result.1-5-9 msg.1-5-9 &&
	verify_parents $c1 $c2 $c3
'

test_debug 'git log --graph --decorate --oneline --all'

test_expect_success 'merges with --ff-only' '
	git reset --hard c1 &&
	test_tick &&
	test_must_fail git merge --ff-only c2 &&
	test_must_fail git merge --ff-only c3 &&
	test_must_fail git merge --ff-only c2 c3 &&
	git reset --hard c0 &&
	git merge c3 &&
	verify_head $c3
'

test_expect_success 'merges with merge.ff=only' '
	git reset --hard c1 &&
	test_tick &&
	test_when_finished "git config --unset merge.ff" &&
	git config merge.ff only &&
	test_must_fail git merge c2 &&
	test_must_fail git merge c3 &&
	test_must_fail git merge c2 c3 &&
	git reset --hard c0 &&
	git merge c3 &&
	verify_head $c3
'

test_expect_success 'merge c0 with c1 (no-commit)' '
	git reset --hard c0 &&
	git merge --no-commit c1 &&
	verify_merge file result.1 &&
	verify_head $c1
'

test_debug 'git log --graph --decorate --oneline --all'

test_expect_success 'merge c1 with c2 (no-commit)' '
	git reset --hard c1 &&
	git merge --no-commit c2 &&
	verify_merge file result.1-5 &&
	verify_head $c1 &&
	verify_mergeheads $c2
'

test_debug 'git log --graph --decorate --oneline --all'

test_expect_success 'merge c1 with c2 and c3 (no-commit)' '
	git reset --hard c1 &&
	git merge --no-commit c2 c3 &&
	verify_merge file result.1-5-9 &&
	verify_head $c1 &&
	verify_mergeheads $c2 $c3
'

test_debug 'git log --graph --decorate --oneline --all'

test_expect_success 'merge c0 with c1 (squash)' '
	git reset --hard c0 &&
	git merge --squash c1 &&
	verify_merge file result.1 &&
	verify_head $c0 &&
	verify_no_mergehead &&
	test_cmp squash.1 .git/SQUASH_MSG
'

test_debug 'git log --graph --decorate --oneline --all'

test_expect_success 'merge c0 with c1 (squash, ff-only)' '
	git reset --hard c0 &&
	git merge --squash --ff-only c1 &&
	verify_merge file result.1 &&
	verify_head $c0 &&
	verify_no_mergehead &&
	test_cmp squash.1 .git/SQUASH_MSG
'

test_debug 'git log --graph --decorate --oneline --all'

test_expect_success 'merge c1 with c2 (squash)' '
	git reset --hard c1 &&
	git merge --squash c2 &&
	verify_merge file result.1-5 &&
	verify_head $c1 &&
	verify_no_mergehead &&
	test_cmp squash.1-5 .git/SQUASH_MSG
'

test_debug 'git log --graph --decorate --oneline --all'

test_expect_success 'unsuccesful merge of c1 with c2 (squash, ff-only)' '
	git reset --hard c1 &&
	test_must_fail git merge --squash --ff-only c2
'

test_debug 'git log --graph --decorate --oneline --all'

test_expect_success 'merge c1 with c2 and c3 (squash)' '
	git reset --hard c1 &&
	git merge --squash c2 c3 &&
	verify_merge file result.1-5-9 &&
	verify_head $c1 &&
	verify_no_mergehead &&
	test_cmp squash.1-5-9 .git/SQUASH_MSG
'

test_debug 'git log --graph --decorate --oneline --all'

test_expect_success 'merge c1 with c2 (no-commit in config)' '
	git reset --hard c1 &&
	git config branch.master.mergeoptions "--no-commit" &&
	git merge c2 &&
	verify_merge file result.1-5 &&
	verify_head $c1 &&
	verify_mergeheads $c2
'

test_debug 'git log --graph --decorate --oneline --all'

test_expect_success 'merge c1 with c2 (log in config)' '
	git config branch.master.mergeoptions "" &&
	git reset --hard c1 &&
	git merge --log c2 &&
	git show -s --pretty=tformat:%s%n%b >expect &&

	git config branch.master.mergeoptions --log &&
	git reset --hard c1 &&
	git merge c2 &&
	git show -s --pretty=tformat:%s%n%b >actual &&

	test_cmp expect actual
'

test_expect_success 'merge c1 with c2 (log in config gets overridden)' '
	test_when_finished "git config --remove-section branch.master" &&
	test_when_finished "git config --remove-section merge" &&
	test_might_fail git config --remove-section branch.master &&
	test_might_fail git config --remove-section merge &&

	git reset --hard c1 &&
	git merge c2 &&
	git show -s --pretty=tformat:%s%n%b >expect &&

	git config branch.master.mergeoptions "--no-log" &&
	git config merge.log true &&
	git reset --hard c1 &&
	git merge c2 &&
	git show -s --pretty=tformat:%s%n%b >actual &&

	test_cmp expect actual
'

test_expect_success 'merge c1 with c2 (squash in config)' '
	git reset --hard c1 &&
	git config branch.master.mergeoptions "--squash" &&
	git merge c2 &&
	verify_merge file result.1-5 &&
	verify_head $c1 &&
	verify_no_mergehead &&
	test_cmp squash.1-5 .git/SQUASH_MSG
'

test_debug 'git log --graph --decorate --oneline --all'

test_expect_success 'override config option -n with --summary' '
	git reset --hard c1 &&
	git config branch.master.mergeoptions "-n" &&
	test_tick &&
	git merge --summary c2 >diffstat.txt &&
	verify_merge file result.1-5 msg.1-5 &&
	verify_parents $c1 $c2 &&
	if ! grep "^ file |  *2 +-$" diffstat.txt
	then
		echo "[OOPS] diffstat was not generated with --summary"
		false
	fi
'

test_expect_success 'override config option -n with --stat' '
	git reset --hard c1 &&
	git config branch.master.mergeoptions "-n" &&
	test_tick &&
	git merge --stat c2 >diffstat.txt &&
	verify_merge file result.1-5 msg.1-5 &&
	verify_parents $c1 $c2 &&
	if ! grep "^ file |  *2 +-$" diffstat.txt
	then
		echo "[OOPS] diffstat was not generated with --stat"
		false
	fi
'

test_debug 'git log --graph --decorate --oneline --all'

test_expect_success 'override config option --stat' '
	git reset --hard c1 &&
	git config branch.master.mergeoptions "--stat" &&
	test_tick &&
	git merge -n c2 >diffstat.txt &&
	verify_merge file result.1-5 msg.1-5 &&
	verify_parents $c1 $c2 &&
	if grep "^ file |  *2 +-$" diffstat.txt
	then
		echo "[OOPS] diffstat was generated"
		false
	fi
'

test_debug 'git log --graph --decorate --oneline --all'

test_expect_success 'merge c1 with c2 (override --no-commit)' '
	git reset --hard c1 &&
	git config branch.master.mergeoptions "--no-commit" &&
	test_tick &&
	git merge --commit c2 &&
	verify_merge file result.1-5 msg.1-5 &&
	verify_parents $c1 $c2
'

test_debug 'git log --graph --decorate --oneline --all'

test_expect_success 'merge c1 with c2 (override --squash)' '
	git reset --hard c1 &&
	git config branch.master.mergeoptions "--squash" &&
	test_tick &&
	git merge --no-squash c2 &&
	verify_merge file result.1-5 msg.1-5 &&
	verify_parents $c1 $c2
'

test_debug 'git log --graph --decorate --oneline --all'

test_expect_success 'merge c0 with c1 (no-ff)' '
	git reset --hard c0 &&
	git config branch.master.mergeoptions "" &&
	test_tick &&
	git merge --no-ff c1 &&
	verify_merge file result.1 &&
	verify_parents $c0 $c1
'

test_debug 'git log --graph --decorate --oneline --all'
<<<<<<< HEAD
=======

test_expect_success 'merge c0 with c1 (merge.ff=false)' '
	git reset --hard c0 &&
	git config merge.ff false &&
	test_tick &&
	git merge c1 &&
	git config --remove-section merge &&
	verify_merge file result.1 &&
	verify_parents $c0 $c1
'
test_debug 'git log --graph --decorate --oneline --all'

test_expect_success 'combine branch.master.mergeoptions with merge.ff' '
	git reset --hard c0 &&
	git config branch.master.mergeoptions --ff &&
	git config merge.ff false &&
	test_tick &&
	git merge c1 &&
	git config --remove-section "branch.master" &&
	git config --remove-section "merge" &&
	verify_merge file result.1 &&
	verify_parents "$c0"
'

test_expect_success 'tolerate unknown values for merge.ff' '
	git reset --hard c0 &&
	git config merge.ff something-new &&
	test_tick &&
	git merge c1 2>message &&
	git config --remove-section "merge" &&
	verify_head "$c1" &&
	test_cmp empty message
'
>>>>>>> 8c5cea00

test_expect_success 'combining --squash and --no-ff is refused' '
	git reset --hard c0 &&
	test_must_fail git merge --squash --no-ff c1 &&
	test_must_fail git merge --no-ff --squash c1
'

test_expect_success 'combining --ff-only and --no-ff is refused' '
	test_must_fail git merge --ff-only --no-ff c1 &&
	test_must_fail git merge --no-ff --ff-only c1
'

test_expect_success 'merge c0 with c1 (ff overrides no-ff)' '
	git reset --hard c0 &&
	git config branch.master.mergeoptions "--no-ff" &&
	git merge --ff c1 &&
	verify_merge file result.1 &&
	verify_head $c1
'

test_expect_success 'merge log message' '
	git reset --hard c0 &&
	git merge --no-log c2 &&
	git show -s --pretty=format:%b HEAD >msg.act &&
	test_cmp msg.nolog msg.act &&

	git merge --log c3 &&
	git show -s --pretty=format:%b HEAD >msg.act &&
	test_cmp msg.log msg.act &&

	git reset --hard HEAD^ &&
	git config merge.log yes &&
	git merge c3 &&
	git show -s --pretty=format:%b HEAD >msg.act &&
	test_cmp msg.log msg.act
'

test_debug 'git log --graph --decorate --oneline --all'

test_expect_success 'merge c1 with c0, c2, c0, and c1' '
       git reset --hard c1 &&
       git config branch.master.mergeoptions "" &&
       test_tick &&
       git merge c0 c2 c0 c1 &&
       verify_merge file result.1-5 &&
       verify_parents $c1 $c2
'

test_debug 'git log --graph --decorate --oneline --all'

test_expect_success 'merge c1 with c0, c2, c0, and c1' '
       git reset --hard c1 &&
       git config branch.master.mergeoptions "" &&
       test_tick &&
       git merge c0 c2 c0 c1 &&
       verify_merge file result.1-5 &&
       verify_parents $c1 $c2
'

test_debug 'git log --graph --decorate --oneline --all'

test_expect_success 'merge c1 with c1 and c2' '
       git reset --hard c1 &&
       git config branch.master.mergeoptions "" &&
       test_tick &&
       git merge c1 c2 &&
       verify_merge file result.1-5 &&
       verify_parents $c1 $c2
'

test_debug 'git log --graph --decorate --oneline --all'

test_expect_success 'merge fast-forward in a dirty tree' '
       git reset --hard c0 &&
       mv file file1 &&
       cat file1 >file &&
       rm -f file1 &&
       git merge c2
'

test_debug 'git log --graph --decorate --oneline --all'

test_expect_success C_LOCALE_OUTPUT 'in-index merge' '
	git reset --hard c0 &&
	git merge --no-ff -s resolve c1 >out &&
<<<<<<< HEAD
	test_i18ngrep "Wonderful." out &&
=======
	grep "Wonderful." out &&
>>>>>>> 8c5cea00
	verify_parents $c0 $c1
'

test_debug 'git log --graph --decorate --oneline --all'

test_expect_success 'refresh the index before merging' '
	git reset --hard c1 &&
	cp file file.n && mv -f file.n file &&
	git merge c3
'

cat >expected.branch <<\EOF
Merge branch 'c5-branch' (early part)
EOF
cat >expected.tag <<\EOF
Merge commit 'c5~1'
EOF

test_expect_success 'merge early part of c2' '
	git reset --hard c3 &&
	echo c4 >c4.c &&
	git add c4.c &&
	git commit -m c4 &&
	git tag c4 &&
	echo c5 >c5.c &&
	git add c5.c &&
	git commit -m c5 &&
	git tag c5 &&
	git reset --hard c3 &&
	echo c6 >c6.c &&
	git add c6.c &&
	git commit -m c6 &&
	git tag c6 &&
	git branch -f c5-branch c5 &&
	git merge c5-branch~1 &&
	git show -s --pretty=format:%s HEAD >actual.branch &&
	git reset --keep HEAD^ &&
	git merge c5~1 &&
	git show -s --pretty=format:%s HEAD >actual.tag &&
	test_cmp expected.branch actual.branch &&
	test_cmp expected.tag actual.tag
'

test_debug 'git log --graph --decorate --oneline --all'

test_expect_success 'merge --no-ff --no-commit && commit' '
	git reset --hard c0 &&
	git merge --no-ff --no-commit c1 &&
	EDITOR=: git commit &&
	verify_parents $c0 $c1
'

test_debug 'git log --graph --decorate --oneline --all'

test_expect_success 'amending no-ff merge commit' '
	EDITOR=: git commit --amend &&
	verify_parents $c0 $c1
'

test_debug 'git log --graph --decorate --oneline --all'

test_done<|MERGE_RESOLUTION|>--- conflicted
+++ resolved
@@ -28,7 +28,6 @@
 
 . ./test-lib.sh
 
-<<<<<<< HEAD
 printf '%s\n' 1 2 3 4 5 6 7 8 9 >file
 printf '%s\n' '1 X' 2 3 4 5 6 7 8 9 >file.1
 printf '%s\n' 1 2 3 4 '5 X' 6 7 8 9 >file.5
@@ -36,6 +35,7 @@
 printf '%s\n' '1 X' 2 3 4 5 6 7 8 9 >result.1
 printf '%s\n' '1 X' 2 3 4 '5 X' 6 7 8 9 >result.1-5
 printf '%s\n' '1 X' 2 3 4 '5 X' 6 7 8 '9 X' >result.1-5-9
+>empty
 
 create_merge_msgs () {
 	echo "Merge commit 'c2'" >msg.1-5 &&
@@ -103,84 +103,6 @@
 	! test -e .git/MERGE_HEAD
 }
 
-=======
-test_expect_success 'set up test data and helpers' '
-	printf "%s\n" 1 2 3 4 5 6 7 8 9 >file &&
-	printf "%s\n" "1 X" 2 3 4 5 6 7 8 9 >file.1 &&
-	printf "%s\n" 1 2 3 4 "5 X" 6 7 8 9 >file.5 &&
-	printf "%s\n" 1 2 3 4 5 6 7 8 "9 X" >file.9 &&
-	printf "%s\n" "1 X" 2 3 4 5 6 7 8 9 >result.1 &&
-	printf "%s\n" "1 X" 2 3 4 "5 X" 6 7 8 9 >result.1-5 &&
-	printf "%s\n" "1 X" 2 3 4 "5 X" 6 7 8 "9 X" >result.1-5-9 &&
-	>empty &&
-
-	create_merge_msgs() {
-		echo "Merge commit '\''c2'\''" >msg.1-5 &&
-		echo "Merge commit '\''c2'\''; commit '\''c3'\''" >msg.1-5-9 &&
-		{
-			echo "Squashed commit of the following:" &&
-			echo &&
-			git log --no-merges ^HEAD c1
-		} >squash.1 &&
-		{
-			echo "Squashed commit of the following:" &&
-			echo &&
-			git log --no-merges ^HEAD c2
-		} >squash.1-5 &&
-		{
-			echo "Squashed commit of the following:" &&
-			echo &&
-			git log --no-merges ^HEAD c2 c3
-		} >squash.1-5-9 &&
-		echo >msg.nolog &&
-		{
-			echo "* commit '\''c3'\'':" &&
-			echo "  commit 3" &&
-			echo
-		} >msg.log
-	} &&
-
-	verify_merge() {
-		test_cmp "$2" "$1" &&
-		git update-index --refresh &&
-		git diff --exit-code &&
-		if test -n "$3"
-		then
-			git show -s --pretty=format:%s HEAD >msg.act &&
-			test_cmp "$3" msg.act
-		fi
-	} &&
-
-	verify_head() {
-		echo "$1" >head.expected &&
-		git rev-parse HEAD >head.actual &&
-		test_cmp head.expected head.actual
-	} &&
-
-	verify_parents() {
-		printf "%s\n" "$@" >parents.expected &&
-		>parents.actual &&
-		i=1 &&
-		while test $i -le $#
-		do
-			git rev-parse HEAD^$i >>parents.actual &&
-			i=$(expr $i + 1) ||
-			return 1
-		done &&
-		test_cmp parents.expected parents.actual
-	} &&
-
-	verify_mergeheads() {
-		printf "%s\n" "$@" >mergehead.expected &&
-		test_cmp mergehead.expected .git/MERGE_HEAD
-	} &&
-
-	verify_no_mergehead() {
-		! test -e .git/MERGE_HEAD
-	}
-'
-
->>>>>>> 8c5cea00
 test_expect_success 'setup' '
 	git add file &&
 	test_tick &&
@@ -541,8 +463,6 @@
 '
 
 test_debug 'git log --graph --decorate --oneline --all'
-<<<<<<< HEAD
-=======
 
 test_expect_success 'merge c0 with c1 (merge.ff=false)' '
 	git reset --hard c0 &&
@@ -576,7 +496,6 @@
 	verify_head "$c1" &&
 	test_cmp empty message
 '
->>>>>>> 8c5cea00
 
 test_expect_success 'combining --squash and --no-ff is refused' '
 	git reset --hard c0 &&
@@ -659,14 +578,10 @@
 
 test_debug 'git log --graph --decorate --oneline --all'
 
-test_expect_success C_LOCALE_OUTPUT 'in-index merge' '
+test_expect_success 'in-index merge' '
 	git reset --hard c0 &&
 	git merge --no-ff -s resolve c1 >out &&
-<<<<<<< HEAD
 	test_i18ngrep "Wonderful." out &&
-=======
-	grep "Wonderful." out &&
->>>>>>> 8c5cea00
 	verify_parents $c0 $c1
 '
 
