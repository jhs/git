/*
 * Builtin "git clone"
 *
 * Copyright (c) 2007 Kristian Høgsberg <krh@redhat.com>,
 *		 2008 Daniel Barkalow <barkalow@iabervon.org>
 * Based on git-commit.sh by Junio C Hamano and Linus Torvalds
 *
 * Clone a repository into a different directory that does not yet exist.
 */

#include "cache.h"
#include "parse-options.h"
#include "fetch-pack.h"
#include "refs.h"
#include "tree.h"
#include "tree-walk.h"
#include "unpack-trees.h"
#include "transport.h"
#include "strbuf.h"
#include "dir.h"
#include "pack-refs.h"
#include "sigchain.h"
<<<<<<< HEAD
#include "run-command.h"
=======
#include "remote.h"
>>>>>>> 8321c56b

/*
 * Overall FIXMEs:
 *  - respect DB_ENVIRONMENT for .git/objects.
 *
 * Implementation notes:
 *  - dropping use-separate-remote and no-separate-remote compatibility
 *
 */
static const char * const builtin_clone_usage[] = {
	"git clone [options] [--] <repo> [<dir>]",
	NULL
};

static int option_quiet, option_no_checkout, option_bare, option_mirror;
static int option_local, option_no_hardlinks, option_shared;
static char *option_template, *option_reference, *option_depth;
static char *option_origin = NULL;
static char *option_upload_pack = "git-upload-pack";
static int option_verbose;

static struct option builtin_clone_options[] = {
	OPT__QUIET(&option_quiet),
	OPT__VERBOSE(&option_verbose),
	OPT_BOOLEAN('n', "no-checkout", &option_no_checkout,
		    "don't create a checkout"),
	OPT_BOOLEAN(0, "bare", &option_bare, "create a bare repository"),
	OPT_BOOLEAN(0, "naked", &option_bare, "create a bare repository"),
	OPT_BOOLEAN(0, "mirror", &option_mirror,
		    "create a mirror repository (implies bare)"),
	OPT_BOOLEAN('l', "local", &option_local,
		    "to clone from a local repository"),
	OPT_BOOLEAN(0, "no-hardlinks", &option_no_hardlinks,
		    "don't use local hardlinks, always copy"),
	OPT_BOOLEAN('s', "shared", &option_shared,
		    "setup as shared repository"),
	OPT_STRING(0, "template", &option_template, "path",
		   "path the template repository"),
	OPT_STRING(0, "reference", &option_reference, "repo",
		   "reference repository"),
	OPT_STRING('o', "origin", &option_origin, "branch",
		   "use <branch> instead of 'origin' to track upstream"),
	OPT_STRING('u', "upload-pack", &option_upload_pack, "path",
		   "path to git-upload-pack on the remote"),
	OPT_STRING(0, "depth", &option_depth, "depth",
		    "create a shallow clone of that depth"),

	OPT_END()
};

static char *get_repo_path(const char *repo, int *is_bundle)
{
	static char *suffix[] = { "/.git", ".git", "" };
	static char *bundle_suffix[] = { ".bundle", "" };
	struct stat st;
	int i;

	for (i = 0; i < ARRAY_SIZE(suffix); i++) {
		const char *path;
		path = mkpath("%s%s", repo, suffix[i]);
		if (is_directory(path)) {
			*is_bundle = 0;
			return xstrdup(make_nonrelative_path(path));
		}
	}

	for (i = 0; i < ARRAY_SIZE(bundle_suffix); i++) {
		const char *path;
		path = mkpath("%s%s", repo, bundle_suffix[i]);
		if (!stat(path, &st) && S_ISREG(st.st_mode)) {
			*is_bundle = 1;
			return xstrdup(make_nonrelative_path(path));
		}
	}

	return NULL;
}

static char *guess_dir_name(const char *repo, int is_bundle, int is_bare)
{
	const char *end = repo + strlen(repo), *start;

	/*
	 * Strip trailing slashes and /.git
	 */
	while (repo < end && is_dir_sep(end[-1]))
		end--;
	if (end - repo > 5 && is_dir_sep(end[-5]) &&
	    !strncmp(end - 4, ".git", 4)) {
		end -= 5;
		while (repo < end && is_dir_sep(end[-1]))
			end--;
	}

	/*
	 * Find last component, but be prepared that repo could have
	 * the form  "remote.example.com:foo.git", i.e. no slash
	 * in the directory part.
	 */
	start = end;
	while (repo < start && !is_dir_sep(start[-1]) && start[-1] != ':')
		start--;

	/*
	 * Strip .{bundle,git}.
	 */
	if (is_bundle) {
		if (end - start > 7 && !strncmp(end - 7, ".bundle", 7))
			end -= 7;
	} else {
		if (end - start > 4 && !strncmp(end - 4, ".git", 4))
			end -= 4;
	}

	if (is_bare) {
		struct strbuf result = STRBUF_INIT;
		strbuf_addf(&result, "%.*s.git", (int)(end - start), start);
		return strbuf_detach(&result, 0);
	}

	return xstrndup(start, end - start);
}

static void strip_trailing_slashes(char *dir)
{
	char *end = dir + strlen(dir);

	while (dir < end - 1 && is_dir_sep(end[-1]))
		end--;
	*end = '\0';
}

static void setup_reference(const char *repo)
{
	const char *ref_git;
	char *ref_git_copy;

	struct remote *remote;
	struct transport *transport;
	const struct ref *extra;

	ref_git = make_absolute_path(option_reference);

	if (is_directory(mkpath("%s/.git/objects", ref_git)))
		ref_git = mkpath("%s/.git", ref_git);
	else if (!is_directory(mkpath("%s/objects", ref_git)))
		die("reference repository '%s' is not a local directory.",
		    option_reference);

	ref_git_copy = xstrdup(ref_git);

	add_to_alternates_file(ref_git_copy);

	remote = remote_get(ref_git_copy);
	transport = transport_get(remote, ref_git_copy);
	for (extra = transport_get_remote_refs(transport); extra;
	     extra = extra->next)
		add_extra_ref(extra->name, extra->old_sha1, 0);

	transport_disconnect(transport);

	free(ref_git_copy);
}

static void copy_or_link_directory(struct strbuf *src, struct strbuf *dest)
{
	struct dirent *de;
	struct stat buf;
	int src_len, dest_len;
	DIR *dir;

	dir = opendir(src->buf);
	if (!dir)
		die("failed to open %s", src->buf);

	if (mkdir(dest->buf, 0777)) {
		if (errno != EEXIST)
			die("failed to create directory %s", dest->buf);
		else if (stat(dest->buf, &buf))
			die("failed to stat %s", dest->buf);
		else if (!S_ISDIR(buf.st_mode))
			die("%s exists and is not a directory", dest->buf);
	}

	strbuf_addch(src, '/');
	src_len = src->len;
	strbuf_addch(dest, '/');
	dest_len = dest->len;

	while ((de = readdir(dir)) != NULL) {
		strbuf_setlen(src, src_len);
		strbuf_addstr(src, de->d_name);
		strbuf_setlen(dest, dest_len);
		strbuf_addstr(dest, de->d_name);
		if (stat(src->buf, &buf)) {
			warning ("failed to stat %s\n", src->buf);
			continue;
		}
		if (S_ISDIR(buf.st_mode)) {
			if (de->d_name[0] != '.')
				copy_or_link_directory(src, dest);
			continue;
		}

		if (unlink(dest->buf) && errno != ENOENT)
			die("failed to unlink %s", dest->buf);
		if (!option_no_hardlinks) {
			if (!link(src->buf, dest->buf))
				continue;
			if (option_local)
				die("failed to create link %s", dest->buf);
			option_no_hardlinks = 1;
		}
		if (copy_file(dest->buf, src->buf, 0666))
			die("failed to copy file to %s", dest->buf);
	}
	closedir(dir);
}

static const struct ref *clone_local(const char *src_repo,
				     const char *dest_repo)
{
	const struct ref *ret;
	struct strbuf src = STRBUF_INIT;
	struct strbuf dest = STRBUF_INIT;
	struct remote *remote;
	struct transport *transport;

	if (option_shared)
		add_to_alternates_file(src_repo);
	else {
		strbuf_addf(&src, "%s/objects", src_repo);
		strbuf_addf(&dest, "%s/objects", dest_repo);
		copy_or_link_directory(&src, &dest);
		strbuf_release(&src);
		strbuf_release(&dest);
	}

	remote = remote_get(src_repo);
	transport = transport_get(remote, src_repo);
	ret = transport_get_remote_refs(transport);
	transport_disconnect(transport);
	return ret;
}

static const char *junk_work_tree;
static const char *junk_git_dir;
pid_t junk_pid;

static void remove_junk(void)
{
	struct strbuf sb = STRBUF_INIT;
	if (getpid() != junk_pid)
		return;
	if (junk_git_dir) {
		strbuf_addstr(&sb, junk_git_dir);
		remove_dir_recursively(&sb, 0);
		strbuf_reset(&sb);
	}
	if (junk_work_tree) {
		strbuf_addstr(&sb, junk_work_tree);
		remove_dir_recursively(&sb, 0);
		strbuf_reset(&sb);
	}
}

static void remove_junk_on_signal(int signo)
{
	remove_junk();
	sigchain_pop(signo);
	raise(signo);
}

static struct ref *write_remote_refs(const struct ref *refs,
		struct refspec *refspec, const char *reflog)
{
	struct ref *local_refs = NULL;
	struct ref **tail = &local_refs;
	struct ref *r;

	get_fetch_map(refs, refspec, &tail, 0);
	if (!option_mirror)
		get_fetch_map(refs, tag_refspec, &tail, 0);

	for (r = local_refs; r; r = r->next)
		add_extra_ref(r->peer_ref->name, r->old_sha1, 0);

	pack_refs(PACK_REFS_ALL);
	clear_extra_refs();

	return local_refs;
}

static void install_branch_config(const char *local,
				  const char *origin,
				  const char *remote)
{
	struct strbuf key = STRBUF_INIT;
	strbuf_addf(&key, "branch.%s.remote", local);
	git_config_set(key.buf, origin);
	strbuf_reset(&key);
	strbuf_addf(&key, "branch.%s.merge", local);
	git_config_set(key.buf, remote);
	strbuf_release(&key);
}

int cmd_clone(int argc, const char **argv, const char *prefix)
{
	int is_bundle = 0;
	struct stat buf;
	const char *repo_name, *repo, *work_tree, *git_dir;
	char *path, *dir;
	int dest_exists;
	const struct ref *refs, *head_points_at, *remote_head, *mapped_refs;
	struct strbuf key = STRBUF_INIT, value = STRBUF_INIT;
	struct strbuf branch_top = STRBUF_INIT, reflog_msg = STRBUF_INIT;
	struct transport *transport = NULL;
	char *src_ref_prefix = "refs/heads/";
	int err = 0;

	struct refspec refspec;

	junk_pid = getpid();

	argc = parse_options(argc, argv, builtin_clone_options,
			     builtin_clone_usage, 0);

	if (argc == 0)
		die("You must specify a repository to clone.");

	if (option_mirror)
		option_bare = 1;

	if (option_bare) {
		if (option_origin)
			die("--bare and --origin %s options are incompatible.",
			    option_origin);
		option_no_checkout = 1;
	}

	if (!option_origin)
		option_origin = "origin";

	repo_name = argv[0];

	path = get_repo_path(repo_name, &is_bundle);
	if (path)
		repo = xstrdup(make_nonrelative_path(repo_name));
	else if (!strchr(repo_name, ':'))
		repo = xstrdup(make_absolute_path(repo_name));
	else
		repo = repo_name;

	if (argc == 2)
		dir = xstrdup(argv[1]);
	else
		dir = guess_dir_name(repo_name, is_bundle, option_bare);
	strip_trailing_slashes(dir);

	dest_exists = !stat(dir, &buf);
	if (dest_exists && !is_empty_dir(dir))
		die("destination path '%s' already exists and is not "
			"an empty directory.", dir);

	strbuf_addf(&reflog_msg, "clone: from %s", repo);

	if (option_bare)
		work_tree = NULL;
	else {
		work_tree = getenv("GIT_WORK_TREE");
		if (work_tree && !stat(work_tree, &buf))
			die("working tree '%s' already exists.", work_tree);
	}

	if (option_bare || work_tree)
		git_dir = xstrdup(dir);
	else {
		work_tree = dir;
		git_dir = xstrdup(mkpath("%s/.git", dir));
	}

	if (!option_bare) {
		junk_work_tree = work_tree;
		if (safe_create_leading_directories_const(work_tree) < 0)
			die("could not create leading directories of '%s': %s",
					work_tree, strerror(errno));
		if (!dest_exists && mkdir(work_tree, 0755))
			die("could not create work tree dir '%s': %s.",
					work_tree, strerror(errno));
		set_git_work_tree(work_tree);
	}
	junk_git_dir = git_dir;
	atexit(remove_junk);
	sigchain_push_common(remove_junk_on_signal);

	setenv(CONFIG_ENVIRONMENT, xstrdup(mkpath("%s/config", git_dir)), 1);

	if (safe_create_leading_directories_const(git_dir) < 0)
		die("could not create leading directories of '%s'", git_dir);
	set_git_dir(make_absolute_path(git_dir));

	init_db(option_template, option_quiet ? INIT_DB_QUIET : 0);

	/*
	 * At this point, the config exists, so we do not need the
	 * environment variable.  We actually need to unset it, too, to
	 * re-enable parsing of the global configs.
	 */
	unsetenv(CONFIG_ENVIRONMENT);

	if (option_reference)
		setup_reference(git_dir);

	git_config(git_default_config, NULL);

	if (option_bare) {
		if (option_mirror)
			src_ref_prefix = "refs/";
		strbuf_addstr(&branch_top, src_ref_prefix);

		git_config_set("core.bare", "true");
	} else {
		strbuf_addf(&branch_top, "refs/remotes/%s/", option_origin);
	}

	if (option_mirror || !option_bare) {
		/* Configure the remote */
		if (option_mirror) {
			strbuf_addf(&key, "remote.%s.mirror", option_origin);
			git_config_set(key.buf, "true");
			strbuf_reset(&key);
		}

		strbuf_addf(&key, "remote.%s.url", option_origin);
		git_config_set(key.buf, repo);
			strbuf_reset(&key);

		strbuf_addf(&key, "remote.%s.fetch", option_origin);
		strbuf_addf(&value, "+%s*:%s*", src_ref_prefix, branch_top.buf);
		git_config_set_multivar(key.buf, value.buf, "^$", 0);
		strbuf_reset(&key);
		strbuf_reset(&value);
	}

	refspec.force = 0;
	refspec.pattern = 1;
	refspec.src = src_ref_prefix;
	refspec.dst = branch_top.buf;

	if (path && !is_bundle)
		refs = clone_local(path, git_dir);
	else {
		struct remote *remote = remote_get(argv[0]);
		transport = transport_get(remote, remote->url[0]);

		if (!transport->get_refs_list || !transport->fetch)
			die("Don't know how to clone %s", transport->url);

		transport_set_option(transport, TRANS_OPT_KEEP, "yes");

		if (option_depth)
			transport_set_option(transport, TRANS_OPT_DEPTH,
					     option_depth);

		if (option_quiet)
			transport->verbose = -1;
		else if (option_verbose)
			transport->progress = 1;

		if (option_upload_pack)
			transport_set_option(transport, TRANS_OPT_UPLOADPACK,
					     option_upload_pack);

		refs = transport_get_remote_refs(transport);
		if(refs)
			transport_fetch_refs(transport, refs);
	}

	if (refs) {
		clear_extra_refs();

		mapped_refs = write_remote_refs(refs, &refspec, reflog_msg.buf);

		remote_head = find_ref_by_name(refs, "HEAD");
		head_points_at = guess_remote_head(remote_head, mapped_refs, 0);
	}
	else {
		warning("You appear to have cloned an empty repository.");
		head_points_at = NULL;
		remote_head = NULL;
		option_no_checkout = 1;
		if (!option_bare)
			install_branch_config("master", option_origin,
					      "refs/heads/master");
	}

	if (head_points_at) {
		/* Local default branch link */
		create_symref("HEAD", head_points_at->name, NULL);

		if (!option_bare) {
			struct strbuf head_ref = STRBUF_INIT;
			const char *head = head_points_at->name;

			if (!prefixcmp(head, "refs/heads/"))
				head += 11;

			/* Set up the initial local branch */

			/* Local branch initial value */
			update_ref(reflog_msg.buf, "HEAD",
				   head_points_at->old_sha1,
				   NULL, 0, DIE_ON_ERR);

			strbuf_addstr(&head_ref, branch_top.buf);
			strbuf_addstr(&head_ref, "HEAD");

			/* Remote branch link */
			create_symref(head_ref.buf,
				      head_points_at->peer_ref->name,
				      reflog_msg.buf);

			install_branch_config(head, option_origin,
					      head_points_at->name);
		}
	} else if (remote_head) {
		/* Source had detached HEAD pointing somewhere. */
		if (!option_bare)
			update_ref(reflog_msg.buf, "HEAD",
				   remote_head->old_sha1,
				   NULL, REF_NODEREF, DIE_ON_ERR);
	} else {
		/* Nothing to checkout out */
		if (!option_no_checkout)
			warning("remote HEAD refers to nonexistent ref, "
				"unable to checkout.\n");
		option_no_checkout = 1;
	}

	if (transport)
		transport_unlock_pack(transport);

	if (!option_no_checkout) {
		struct lock_file *lock_file = xcalloc(1, sizeof(struct lock_file));
		struct unpack_trees_options opts;
		struct tree *tree;
		struct tree_desc t;
		int fd;

		/* We need to be in the new work tree for the checkout */
		setup_work_tree();

		fd = hold_locked_index(lock_file, 1);

		memset(&opts, 0, sizeof opts);
		opts.update = 1;
		opts.merge = 1;
		opts.fn = oneway_merge;
		opts.verbose_update = !option_quiet;
		opts.src_index = &the_index;
		opts.dst_index = &the_index;

		tree = parse_tree_indirect(remote_head->old_sha1);
		parse_tree(tree);
		init_tree_desc(&t, tree->buffer, tree->size);
		unpack_trees(1, &t, &opts);

		if (write_cache(fd, active_cache, active_nr) ||
		    commit_locked_index(lock_file))
			die("unable to write new index file");

		err |= run_hook(NULL, "post-checkout", sha1_to_hex(null_sha1),
				sha1_to_hex(remote_head->old_sha1), "1", NULL);
	}

	strbuf_release(&reflog_msg);
	strbuf_release(&branch_top);
	strbuf_release(&key);
	strbuf_release(&value);
	junk_pid = 0;
	return err;
}<|MERGE_RESOLUTION|>--- conflicted
+++ resolved
@@ -20,11 +20,8 @@
 #include "dir.h"
 #include "pack-refs.h"
 #include "sigchain.h"
-<<<<<<< HEAD
+#include "remote.h"
 #include "run-command.h"
-=======
-#include "remote.h"
->>>>>>> 8321c56b
 
 /*
  * Overall FIXMEs:
