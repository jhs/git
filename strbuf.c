--- conflicted
+++ resolved
@@ -744,7 +744,6 @@
 	strbuf_setlen(sb, sb->len + len);
 }
 
-<<<<<<< HEAD
 void strbuf_add_unique_abbrev(struct strbuf *sb, const unsigned char *sha1,
 			      int abbrev_len)
 {
@@ -752,7 +751,8 @@
 	strbuf_grow(sb, GIT_SHA1_HEXSZ + 1);
 	r = find_unique_abbrev_r(sb->buf + sb->len, sha1, abbrev_len);
 	strbuf_setlen(sb, sb->len + r);
-=======
+}
+
 /*
  * Returns the length of a line, without trailing spaces.
  *
@@ -817,5 +817,4 @@
 	}
 
 	strbuf_setlen(sb, j);
->>>>>>> bed44524
 }