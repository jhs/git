#include "cache.h"
#include "commit.h"
#include "tree-walk.h"
#include "attr.h"
#include "archive.h"
#include "parse-options.h"
#include "refs.h"

static char const * const archive_usage[] = {
	"git archive [options] <tree-ish> [path...]",
	"git archive --list",
	"git archive --remote <repo> [--exec <cmd>] [options] <tree-ish> [path...]",
	"git archive --remote <repo> [--exec <cmd>] --list",
	NULL
};

#define USES_ZLIB_COMPRESSION 1

static const struct archiver {
	const char *name;
	write_archive_fn_t write_archive;
	unsigned int flags;
} archivers[] = {
	{ "tar", write_tar_archive },
	{ "zip", write_zip_archive, USES_ZLIB_COMPRESSION },
};

static void format_subst(const struct commit *commit,
                         const char *src, size_t len,
                         struct strbuf *buf)
{
	char *to_free = NULL;
	struct strbuf fmt = STRBUF_INIT;

	if (src == buf->buf)
		to_free = strbuf_detach(buf, NULL);
	for (;;) {
		const char *b, *c;

		b = memmem(src, len, "$Format:", 8);
		if (!b)
			break;
		c = memchr(b + 8, '$', (src + len) - b - 8);
		if (!c)
			break;

		strbuf_reset(&fmt);
		strbuf_add(&fmt, b + 8, c - b - 8);

		strbuf_add(buf, src, b - src);
		format_commit_message(commit, fmt.buf, buf, DATE_NORMAL);
		len -= c + 1 - src;
		src  = c + 1;
	}
	strbuf_add(buf, src, len);
	strbuf_release(&fmt);
	free(to_free);
}

static void *sha1_file_to_archive(const char *path, const unsigned char *sha1,
		unsigned int mode, enum object_type *type,
		unsigned long *sizep, const struct commit *commit)
{
	void *buffer;

	buffer = read_sha1_file(sha1, type, sizep);
	if (buffer && S_ISREG(mode)) {
		struct strbuf buf = STRBUF_INIT;
		size_t size = 0;

		strbuf_attach(&buf, buffer, *sizep, *sizep + 1);
		convert_to_working_tree(path, buf.buf, buf.len, &buf);
		if (commit)
			format_subst(commit, buf.buf, buf.len, &buf);
		buffer = strbuf_detach(&buf, &size);
		*sizep = size;
	}

	return buffer;
}

static void setup_archive_check(struct git_attr_check *check)
{
	static struct git_attr *attr_export_ignore;
	static struct git_attr *attr_export_subst;

	if (!attr_export_ignore) {
		attr_export_ignore = git_attr("export-ignore", 13);
		attr_export_subst = git_attr("export-subst", 12);
	}
	check[0].attr = attr_export_ignore;
	check[1].attr = attr_export_subst;
}

static int include_repository(const char *path)
{
	struct stat st;
	const char *tmp;

	/* Return early if the path does not exist since it is OK to not
	 * checkout submodules.
	 */
	if (stat(path, &st) && errno == ENOENT)
		return 1;

	tmp = read_gitfile_gently(path);
	if (tmp) {
		path = tmp;
		if (stat(path, &st))
			die("Unable to stat submodule gitdir %s: %s (%d)",
			    path, strerror(errno), errno);
	}

	if (!S_ISDIR(st.st_mode))
		die("Submodule gitdir %s is not a directory", path);

	if (add_alt_odb(mkpath("%s/objects", path)))
		die("submodule odb %s could not be added as an alternate",
		    path);

	return 0;
}

static int check_gitlink(struct archiver_args *args, const unsigned char *sha1,
			 const char *path)
{
	switch (args->submodules) {
	case 0:
		return 0;

	case SUBMODULES_ALL:
		/* When all submodules are requested, we try to add any
		 * checked out submodules as alternate odbs. But we don't
		 * really care whether any particular submodule is checked
		 * out or not, we are going to try to traverse it anyways.
		 */
		include_repository(mkpath("%s.git", path));
		return READ_TREE_RECURSIVE;

	case SUBMODULES_CHECKEDOUT:
		/* If a repo is checked out at the gitlink path, we want to
		 * traverse into the submodule. But we ignore the current
		 * HEAD of the checked out submodule and always uses the SHA1
		 * recorded in the gitlink entry since we want the content
		 * of the archive to match the content of the <tree-ish>
		 * specified on the command line.
		 */
		if (!include_repository(mkpath("%s.git", path)))
			return READ_TREE_RECURSIVE;
		else
			return 0;

	default:
		die("archive.c: invalid value for args->submodules: %d",
		    args->submodules);
	}
}

struct archiver_context {
	struct archiver_args *args;
	write_archive_entry_fn_t write_entry;
};

static int write_archive_entry(const unsigned char *sha1, const char *base,
		int baselen, const char *filename, unsigned mode, int stage,
		void *context)
{
	static struct strbuf path = STRBUF_INIT;
	struct archiver_context *c = context;
	struct archiver_args *args = c->args;
	write_archive_entry_fn_t write_entry = c->write_entry;
	struct git_attr_check check[2];
	const char *path_without_prefix;
	int convert = 0;
	int err;
	enum object_type type;
	unsigned long size;
	void *buffer;

	strbuf_reset(&path);
	strbuf_grow(&path, PATH_MAX);
	strbuf_add(&path, base, baselen);
	strbuf_addstr(&path, filename);
	path_without_prefix = path.buf + args->baselen;

	setup_archive_check(check);
	if (!git_checkattr(path_without_prefix, ARRAY_SIZE(check), check)) {
		if (ATTR_TRUE(check[0].value))
			return 0;
		convert = ATTR_TRUE(check[1].value);
	}

	if (S_ISDIR(mode) || S_ISGITLINK(mode)) {
		strbuf_addch(&path, '/');
		if (args->verbose)
			fprintf(stderr, "%.*s\n", (int)path.len, path.buf);
		err = write_entry(args, sha1, path.buf, path.len, mode, NULL, 0);
		if (err)
			return err;
		return (S_ISDIR(mode) ? READ_TREE_RECURSIVE :
			check_gitlink(args, sha1, path.buf));
	}

	buffer = sha1_file_to_archive(path_without_prefix, sha1, mode,
			&type, &size, convert ? args->commit : NULL);
	if (!buffer)
		return error("cannot read %s", sha1_to_hex(sha1));
	if (args->verbose)
		fprintf(stderr, "%.*s\n", (int)path.len, path.buf);
	err = write_entry(args, sha1, path.buf, path.len, mode, buffer, size);
	free(buffer);
	return err;
}

int write_archive_entries(struct archiver_args *args,
		write_archive_entry_fn_t write_entry)
{
	struct archiver_context context;
	int err;

	if (args->baselen > 0 && args->base[args->baselen - 1] == '/') {
		size_t len = args->baselen;

		while (len > 1 && args->base[len - 2] == '/')
			len--;
		if (args->verbose)
			fprintf(stderr, "%.*s\n", (int)len, args->base);
		err = write_entry(args, args->tree->object.sha1, args->base,
				len, 040777, NULL, 0);
		if (err)
			return err;
	}

	context.args = args;
	context.write_entry = write_entry;

	err =  read_tree_recursive(args->tree, args->base, args->baselen, 0,
			args->pathspec, write_archive_entry, &context);
	if (err == READ_TREE_RECURSIVE)
		err = 0;
	return err;
}

static const struct archiver *lookup_archiver(const char *name)
{
	int i;

	if (!name)
		return NULL;

	for (i = 0; i < ARRAY_SIZE(archivers); i++) {
		if (!strcmp(name, archivers[i].name))
			return &archivers[i];
	}
	return NULL;
}

static void parse_pathspec_arg(const char **pathspec,
		struct archiver_args *ar_args)
{
	ar_args->pathspec = get_pathspec(ar_args->base, pathspec);
}

static void parse_treeish_arg(const char **argv,
		struct archiver_args *ar_args, const char *prefix)
{
	const char *name = argv[0];
	const unsigned char *commit_sha1;
	time_t archive_time;
	struct tree *tree;
	const struct commit *commit;
	unsigned char sha1[20];

	if (get_sha1(name, sha1))
		die("Not a valid object name");

	commit = lookup_commit_reference_gently(sha1, 1);
	if (commit) {
		commit_sha1 = commit->object.sha1;
		archive_time = commit->date;
	} else {
		commit_sha1 = NULL;
		archive_time = time(NULL);
	}

	tree = parse_tree_indirect(sha1);
	if (tree == NULL)
		die("not a tree object");

	if (prefix) {
		unsigned char tree_sha1[20];
		unsigned int mode;
		int err;

		err = get_tree_entry(tree->object.sha1, prefix,
				     tree_sha1, &mode);
		if (err || !S_ISDIR(mode))
			die("current working directory is untracked");

		tree = parse_tree_indirect(tree_sha1);
	}
	ar_args->tree = tree;
	ar_args->commit_sha1 = commit_sha1;
	ar_args->commit = commit;
	ar_args->time = archive_time;
}

static void create_output_file(const char *output_file)
{
	int output_fd = open(output_file, O_CREAT | O_WRONLY | O_TRUNC, 0666);
	if (output_fd < 0)
		die("could not create archive file: %s ", output_file);
	if (output_fd != 1) {
		if (dup2(output_fd, 1) < 0)
			die("could not redirect output");
		else
			close(output_fd);
	}
}

#define OPT__COMPR(s, v, h, p) \
	{ OPTION_SET_INT, (s), NULL, (v), NULL, (h), \
	  PARSE_OPT_NOARG | PARSE_OPT_NONEG, NULL, (p) }
#define OPT__COMPR_HIDDEN(s, v, p) \
	{ OPTION_SET_INT, (s), NULL, (v), NULL, "", \
	  PARSE_OPT_NOARG | PARSE_OPT_NONEG | PARSE_OPT_HIDDEN, NULL, (p) }

static int parse_archive_args(int argc, const char **argv,
		const struct archiver **ar, struct archiver_args *args)
{
	const char *format = "tar";
	const char *base = NULL;
	const char *remote = NULL;
	const char *exec = NULL;
<<<<<<< HEAD
	const char *output = NULL;
=======
	const char *submodules = NULL;
>>>>>>> 1af40914
	int compression_level = -1;
	int verbose = 0;
	int i;
	int list = 0;
	struct option opts[] = {
		OPT_GROUP(""),
		OPT_STRING(0, "format", &format, "fmt", "archive format"),
		OPT_STRING(0, "prefix", &base, "prefix",
			"prepend prefix to each pathname in the archive"),
<<<<<<< HEAD
		OPT_STRING(0, "output", &output, "file",
			"write the archive to this file"),
=======
		{OPTION_STRING, 0, "submodules", &submodules, "kind",
			"include submodule content in the archive",
			PARSE_OPT_OPTARG, NULL, (intptr_t)"checkedout"},
>>>>>>> 1af40914
		OPT__VERBOSE(&verbose),
		OPT__COMPR('0', &compression_level, "store only", 0),
		OPT__COMPR('1', &compression_level, "compress faster", 1),
		OPT__COMPR_HIDDEN('2', &compression_level, 2),
		OPT__COMPR_HIDDEN('3', &compression_level, 3),
		OPT__COMPR_HIDDEN('4', &compression_level, 4),
		OPT__COMPR_HIDDEN('5', &compression_level, 5),
		OPT__COMPR_HIDDEN('6', &compression_level, 6),
		OPT__COMPR_HIDDEN('7', &compression_level, 7),
		OPT__COMPR_HIDDEN('8', &compression_level, 8),
		OPT__COMPR('9', &compression_level, "compress better", 9),
		OPT_GROUP(""),
		OPT_BOOLEAN('l', "list", &list,
			"list supported archive formats"),
		OPT_GROUP(""),
		OPT_STRING(0, "remote", &remote, "repo",
			"retrieve the archive from remote repository <repo>"),
		OPT_STRING(0, "exec", &exec, "cmd",
			"path to the remote git-upload-archive command"),
		OPT_END()
	};

	argc = parse_options(argc, argv, opts, archive_usage, 0);

	if (remote)
		die("Unexpected option --remote");
	if (exec)
		die("Option --exec can only be used together with --remote");

	if (!base)
		base = "";

	if (output)
		create_output_file(output);

	if (list) {
		for (i = 0; i < ARRAY_SIZE(archivers); i++)
			printf("%s\n", archivers[i].name);
		exit(0);
	}

	/* We need at least one parameter -- tree-ish */
	if (argc < 1)
		usage_with_options(archive_usage, opts);
	*ar = lookup_archiver(format);
	if (!*ar)
		die("Unknown archive format '%s'", format);

	args->compression_level = Z_DEFAULT_COMPRESSION;
	if (compression_level != -1) {
		if ((*ar)->flags & USES_ZLIB_COMPRESSION)
			args->compression_level = compression_level;
		else {
			die("Argument not supported for format '%s': -%d",
					format, compression_level);
		}
	}

	if (!submodules)
		args->submodules = 0;
	else if (!strcmp(submodules, "checkedout"))
		args->submodules = SUBMODULES_CHECKEDOUT;
	else if (!strcmp(submodules, "all"))
		args->submodules = SUBMODULES_ALL;
	else
		die("Invalid submodule kind: %s", submodules);
	args->verbose = verbose;
	args->base = base;
	args->baselen = strlen(base);

	return argc;
}

int write_archive(int argc, const char **argv, const char *prefix,
		int setup_prefix)
{
	const struct archiver *ar = NULL;
	struct archiver_args args;

	argc = parse_archive_args(argc, argv, &ar, &args);
	if (setup_prefix && prefix == NULL)
		prefix = setup_git_directory();

	parse_treeish_arg(argv, &args, prefix);
	parse_pathspec_arg(argv + 1, &args);

	git_config(git_default_config, NULL);

	return ar->write_archive(&args);
}<|MERGE_RESOLUTION|>--- conflicted
+++ resolved
@@ -332,11 +332,8 @@
 	const char *base = NULL;
 	const char *remote = NULL;
 	const char *exec = NULL;
-<<<<<<< HEAD
 	const char *output = NULL;
-=======
 	const char *submodules = NULL;
->>>>>>> 1af40914
 	int compression_level = -1;
 	int verbose = 0;
 	int i;
@@ -346,14 +343,11 @@
 		OPT_STRING(0, "format", &format, "fmt", "archive format"),
 		OPT_STRING(0, "prefix", &base, "prefix",
 			"prepend prefix to each pathname in the archive"),
-<<<<<<< HEAD
 		OPT_STRING(0, "output", &output, "file",
 			"write the archive to this file"),
-=======
 		{OPTION_STRING, 0, "submodules", &submodules, "kind",
 			"include submodule content in the archive",
 			PARSE_OPT_OPTARG, NULL, (intptr_t)"checkedout"},
->>>>>>> 1af40914
 		OPT__VERBOSE(&verbose),
 		OPT__COMPR('0', &compression_level, "store only", 0),
 		OPT__COMPR('1', &compression_level, "compress faster", 1),
