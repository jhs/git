#include "cache.h"
#include "pack.h"
#include "refs.h"
#include "pkt-line.h"
#include "run-command.h"
#include "exec_cmd.h"
#include "commit.h"
#include "object.h"
#include "remote.h"
#include "transport.h"

static const char receive_pack_usage[] = "git receive-pack <git-dir>";

enum deny_action {
	DENY_UNCONFIGURED,
	DENY_IGNORE,
	DENY_WARN,
	DENY_REFUSE,
};

static int deny_deletes;
static int deny_non_fast_forwards;
static enum deny_action deny_current_branch = DENY_UNCONFIGURED;
static enum deny_action deny_delete_current = DENY_UNCONFIGURED;
static int receive_fsck_objects;
static int receive_unpack_limit = -1;
static int transfer_unpack_limit = -1;
static int unpack_limit = 100;
static int report_status;
static const char *head_name;

static char capabilities[] = " report-status delete-refs ";
static int capabilities_sent;

static enum deny_action parse_deny_action(const char *var, const char *value)
{
	if (value) {
		if (!strcasecmp(value, "ignore"))
			return DENY_IGNORE;
		if (!strcasecmp(value, "warn"))
			return DENY_WARN;
		if (!strcasecmp(value, "refuse"))
			return DENY_REFUSE;
	}
	if (git_config_bool(var, value))
		return DENY_REFUSE;
	return DENY_IGNORE;
}

static int receive_pack_config(const char *var, const char *value, void *cb)
{
	if (strcmp(var, "receive.denydeletes") == 0) {
		deny_deletes = git_config_bool(var, value);
		return 0;
	}

	if (strcmp(var, "receive.denynonfastforwards") == 0) {
		deny_non_fast_forwards = git_config_bool(var, value);
		return 0;
	}

	if (strcmp(var, "receive.unpacklimit") == 0) {
		receive_unpack_limit = git_config_int(var, value);
		return 0;
	}

	if (strcmp(var, "transfer.unpacklimit") == 0) {
		transfer_unpack_limit = git_config_int(var, value);
		return 0;
	}

	if (strcmp(var, "receive.fsckobjects") == 0) {
		receive_fsck_objects = git_config_bool(var, value);
		return 0;
	}

	if (!strcmp(var, "receive.denycurrentbranch")) {
		deny_current_branch = parse_deny_action(var, value);
		return 0;
	}

	if (strcmp(var, "receive.denydeletecurrent") == 0) {
		deny_delete_current = parse_deny_action(var, value);
		return 0;
	}

	return git_default_config(var, value, cb);
}

static int show_ref(const char *path, const unsigned char *sha1, int flag, void *cb_data)
{
	if (capabilities_sent)
		packet_write(1, "%s %s\n", sha1_to_hex(sha1), path);
	else
		packet_write(1, "%s %s%c%s\n",
			     sha1_to_hex(sha1), path, 0, capabilities);
	capabilities_sent = 1;
	return 0;
}

static void write_head_info(void)
{
	for_each_ref(show_ref, NULL);
	if (!capabilities_sent)
		show_ref("capabilities^{}", null_sha1, 0, NULL);

}

struct command {
	struct command *next;
	const char *error_string;
	unsigned char old_sha1[20];
	unsigned char new_sha1[20];
	char ref_name[FLEX_ARRAY]; /* more */
};

static struct command *commands;

static const char pre_receive_hook[] = "hooks/pre-receive";
static const char post_receive_hook[] = "hooks/post-receive";

static int hook_status(int code, const char *hook_name)
{
	switch (code) {
	case 0:
		return 0;
	case -ERR_RUN_COMMAND_FORK:
		return error("hook fork failed");
	case -ERR_RUN_COMMAND_EXEC:
		return error("hook execute failed");
	case -ERR_RUN_COMMAND_PIPE:
		return error("hook pipe failed");
	case -ERR_RUN_COMMAND_WAITPID:
		return error("waitpid failed");
	case -ERR_RUN_COMMAND_WAITPID_WRONG_PID:
		return error("waitpid is confused");
	case -ERR_RUN_COMMAND_WAITPID_SIGNAL:
		return error("%s died of signal", hook_name);
	case -ERR_RUN_COMMAND_WAITPID_NOEXIT:
		return error("%s died strangely", hook_name);
	default:
		error("%s exited with error code %d", hook_name, -code);
		return -code;
	}
}

static int run_receive_hook(const char *hook_name)
{
	static char buf[sizeof(commands->old_sha1) * 2 + PATH_MAX + 4];
	struct command *cmd;
	struct child_process proc;
	const char *argv[2];
	int have_input = 0, code;

	for (cmd = commands; !have_input && cmd; cmd = cmd->next) {
		if (!cmd->error_string)
			have_input = 1;
	}

	if (!have_input || access(hook_name, X_OK) < 0)
		return 0;

	argv[0] = hook_name;
	argv[1] = NULL;

	memset(&proc, 0, sizeof(proc));
	proc.argv = argv;
	proc.in = -1;
	proc.stdout_to_stderr = 1;

	code = start_command(&proc);
	if (code)
		return hook_status(code, hook_name);
	for (cmd = commands; cmd; cmd = cmd->next) {
		if (!cmd->error_string) {
			size_t n = snprintf(buf, sizeof(buf), "%s %s %s\n",
				sha1_to_hex(cmd->old_sha1),
				sha1_to_hex(cmd->new_sha1),
				cmd->ref_name);
			if (write_in_full(proc.in, buf, n) != n)
				break;
		}
	}
	close(proc.in);
	return hook_status(finish_command(&proc), hook_name);
}

static int run_update_hook(struct command *cmd)
{
	static const char update_hook[] = "hooks/update";
	struct child_process proc;
	const char *argv[5];

	if (access(update_hook, X_OK) < 0)
		return 0;

	argv[0] = update_hook;
	argv[1] = cmd->ref_name;
	argv[2] = sha1_to_hex(cmd->old_sha1);
	argv[3] = sha1_to_hex(cmd->new_sha1);
	argv[4] = NULL;

	memset(&proc, 0, sizeof(proc));
	proc.argv = argv;
	proc.no_stdin = 1;
	proc.stdout_to_stderr = 1;

	return hook_status(run_command(&proc), update_hook);
}

static int is_ref_checked_out(const char *ref)
{
	if (is_bare_repository())
		return 0;

	if (!head_name)
		return 0;
	return !strcmp(head_name, ref);
}

static char *refuse_unconfigured_deny_msg[] = {
	"By default, updating the current branch in a non-bare repository",
	"is denied, because it will make the index and work tree inconsistent",
	"with what you pushed, and will require 'git reset --hard' to match",
	"the work tree to HEAD.",
	"",
	"You can set 'receive.denyCurrentBranch' configuration variable to",
	"'ignore' or 'warn' in the remote repository to allow pushing into",
	"its current branch; however, this is not recommended unless you",
	"arranged to update its work tree to match what you pushed in some",
	"other way.",
	"",
	"To squelch this message, you can set the configuration variable to",
	"'refuse'."
};

static void refuse_unconfigured_deny(void)
{
	int i;
<<<<<<< HEAD
	for (i = 0; i < ARRAY_SIZE(warn_unconfigured_deny_msg); i++)
		warning("%s", warn_unconfigured_deny_msg[i]);
=======
	for (i = 0; i < ARRAY_SIZE(refuse_unconfigured_deny_msg); i++)
		error(refuse_unconfigured_deny_msg[i]);
>>>>>>> 72d91f1d
}

static char *warn_unconfigured_deny_delete_current_msg[] = {
	"Deleting the current branch can cause confusion by making the next",
	"'git clone' not check out any file.",
	"",
	"You can set 'receive.denyDeleteCurrent' configuration variable to",
	"'refuse' in the remote repository to disallow deleting the current",
	"branch.",
	"",
	"You can set it to 'ignore' to allow such a delete without a warning.",
	"",
	"To make this warning message less loud, you can set it to 'warn'.",
	"",
	"Note that the default will change in a future version of git",
	"to refuse deleting the current branch unless you have the",
	"configuration variable set to either 'ignore' or 'warn'."
};

static void warn_unconfigured_deny_delete_current(void)
{
	int i;
	for (i = 0;
	     i < ARRAY_SIZE(warn_unconfigured_deny_delete_current_msg);
	     i++)
		warning("%s", warn_unconfigured_deny_delete_current_msg[i]);
}

static const char *update(struct command *cmd)
{
	const char *name = cmd->ref_name;
	unsigned char *old_sha1 = cmd->old_sha1;
	unsigned char *new_sha1 = cmd->new_sha1;
	struct ref_lock *lock;

	/* only refs/... are allowed */
	if (prefixcmp(name, "refs/") || check_ref_format(name + 5)) {
		error("refusing to create funny ref '%s' remotely", name);
		return "funny refname";
	}

	if (is_ref_checked_out(name)) {
		switch (deny_current_branch) {
		case DENY_IGNORE:
			break;
		case DENY_WARN:
			warning("updating the current branch");
			break;
		case DENY_REFUSE:
		case DENY_UNCONFIGURED:
			error("refusing to update checked out branch: %s", name);
			if (deny_current_branch == DENY_UNCONFIGURED)
				refuse_unconfigured_deny();
			return "branch is currently checked out";
		}
	}

	if (!is_null_sha1(new_sha1) && !has_sha1_file(new_sha1)) {
		error("unpack should have generated %s, "
		      "but I can't find it!", sha1_to_hex(new_sha1));
		return "bad pack";
	}

	if (!is_null_sha1(old_sha1) && is_null_sha1(new_sha1)) {
		if (deny_deletes && !prefixcmp(name, "refs/heads/")) {
			error("denying ref deletion for %s", name);
			return "deletion prohibited";
		}

		if (!strcmp(name, head_name)) {
			switch (deny_delete_current) {
			case DENY_IGNORE:
				break;
			case DENY_WARN:
			case DENY_UNCONFIGURED:
				if (deny_delete_current == DENY_UNCONFIGURED)
					warn_unconfigured_deny_delete_current();
				warning("deleting the current branch");
				break;
			case DENY_REFUSE:
				error("refusing to delete the current branch: %s", name);
				return "deletion of the current branch prohibited";
			}
		}
	}

	if (deny_non_fast_forwards && !is_null_sha1(new_sha1) &&
	    !is_null_sha1(old_sha1) &&
	    !prefixcmp(name, "refs/heads/")) {
		struct object *old_object, *new_object;
		struct commit *old_commit, *new_commit;
		struct commit_list *bases, *ent;

		old_object = parse_object(old_sha1);
		new_object = parse_object(new_sha1);

		if (!old_object || !new_object ||
		    old_object->type != OBJ_COMMIT ||
		    new_object->type != OBJ_COMMIT) {
			error("bad sha1 objects for %s", name);
			return "bad ref";
		}
		old_commit = (struct commit *)old_object;
		new_commit = (struct commit *)new_object;
		bases = get_merge_bases(old_commit, new_commit, 1);
		for (ent = bases; ent; ent = ent->next)
			if (!hashcmp(old_sha1, ent->item->object.sha1))
				break;
		free_commit_list(bases);
		if (!ent) {
			error("denying non-fast forward %s"
			      " (you should pull first)", name);
			return "non-fast forward";
		}
	}
	if (run_update_hook(cmd)) {
		error("hook declined to update %s", name);
		return "hook declined";
	}

	if (is_null_sha1(new_sha1)) {
		if (!parse_object(old_sha1)) {
			warning ("Allowing deletion of corrupt ref.");
			old_sha1 = NULL;
		}
		if (delete_ref(name, old_sha1, 0)) {
			error("failed to delete %s", name);
			return "failed to delete";
		}
		return NULL; /* good */
	}
	else {
		lock = lock_any_ref_for_update(name, old_sha1, 0);
		if (!lock) {
			error("failed to lock %s", name);
			return "failed to lock";
		}
		if (write_ref_sha1(lock, new_sha1, "push")) {
			return "failed to write"; /* error() already called */
		}
		return NULL; /* good */
	}
}

static char update_post_hook[] = "hooks/post-update";

static void run_update_post_hook(struct command *cmd)
{
	struct command *cmd_p;
	int argc;
	const char **argv;

	for (argc = 0, cmd_p = cmd; cmd_p; cmd_p = cmd_p->next) {
		if (cmd_p->error_string)
			continue;
		argc++;
	}
	if (!argc || access(update_post_hook, X_OK) < 0)
		return;
	argv = xmalloc(sizeof(*argv) * (2 + argc));
	argv[0] = update_post_hook;

	for (argc = 1, cmd_p = cmd; cmd_p; cmd_p = cmd_p->next) {
		char *p;
		if (cmd_p->error_string)
			continue;
		p = xmalloc(strlen(cmd_p->ref_name) + 1);
		strcpy(p, cmd_p->ref_name);
		argv[argc] = p;
		argc++;
	}
	argv[argc] = NULL;
	run_command_v_opt(argv, RUN_COMMAND_NO_STDIN
		| RUN_COMMAND_STDOUT_TO_STDERR);
}

static void execute_commands(const char *unpacker_error)
{
	struct command *cmd = commands;
	unsigned char sha1[20];

	if (unpacker_error) {
		while (cmd) {
			cmd->error_string = "n/a (unpacker error)";
			cmd = cmd->next;
		}
		return;
	}

	if (run_receive_hook(pre_receive_hook)) {
		while (cmd) {
			cmd->error_string = "pre-receive hook declined";
			cmd = cmd->next;
		}
		return;
	}

	head_name = resolve_ref("HEAD", sha1, 0, NULL);

	while (cmd) {
		cmd->error_string = update(cmd);
		cmd = cmd->next;
	}
}

static void read_head_info(void)
{
	struct command **p = &commands;
	for (;;) {
		static char line[1000];
		unsigned char old_sha1[20], new_sha1[20];
		struct command *cmd;
		char *refname;
		int len, reflen;

		len = packet_read_line(0, line, sizeof(line));
		if (!len)
			break;
		if (line[len-1] == '\n')
			line[--len] = 0;
		if (len < 83 ||
		    line[40] != ' ' ||
		    line[81] != ' ' ||
		    get_sha1_hex(line, old_sha1) ||
		    get_sha1_hex(line + 41, new_sha1))
			die("protocol error: expected old/new/ref, got '%s'",
			    line);

		refname = line + 82;
		reflen = strlen(refname);
		if (reflen + 82 < len) {
			if (strstr(refname + reflen + 1, "report-status"))
				report_status = 1;
		}
		cmd = xmalloc(sizeof(struct command) + len - 80);
		hashcpy(cmd->old_sha1, old_sha1);
		hashcpy(cmd->new_sha1, new_sha1);
		memcpy(cmd->ref_name, line + 82, len - 81);
		cmd->error_string = NULL;
		cmd->next = NULL;
		*p = cmd;
		p = &cmd->next;
	}
}

static const char *parse_pack_header(struct pack_header *hdr)
{
	switch (read_pack_header(0, hdr)) {
	case PH_ERROR_EOF:
		return "eof before pack header was fully read";

	case PH_ERROR_PACK_SIGNATURE:
		return "protocol error (pack signature mismatch detected)";

	case PH_ERROR_PROTOCOL:
		return "protocol error (pack version unsupported)";

	default:
		return "unknown error in parse_pack_header";

	case 0:
		return NULL;
	}
}

static const char *pack_lockfile;

static const char *unpack(void)
{
	struct pack_header hdr;
	const char *hdr_err;
	char hdr_arg[38];

	hdr_err = parse_pack_header(&hdr);
	if (hdr_err)
		return hdr_err;
	snprintf(hdr_arg, sizeof(hdr_arg),
			"--pack_header=%"PRIu32",%"PRIu32,
			ntohl(hdr.hdr_version), ntohl(hdr.hdr_entries));

	if (ntohl(hdr.hdr_entries) < unpack_limit) {
		int code, i = 0;
		const char *unpacker[4];
		unpacker[i++] = "unpack-objects";
		if (receive_fsck_objects)
			unpacker[i++] = "--strict";
		unpacker[i++] = hdr_arg;
		unpacker[i++] = NULL;
		code = run_command_v_opt(unpacker, RUN_GIT_CMD);
		switch (code) {
		case 0:
			return NULL;
		case -ERR_RUN_COMMAND_FORK:
			return "unpack fork failed";
		case -ERR_RUN_COMMAND_EXEC:
			return "unpack execute failed";
		case -ERR_RUN_COMMAND_WAITPID:
			return "waitpid failed";
		case -ERR_RUN_COMMAND_WAITPID_WRONG_PID:
			return "waitpid is confused";
		case -ERR_RUN_COMMAND_WAITPID_SIGNAL:
			return "unpacker died of signal";
		case -ERR_RUN_COMMAND_WAITPID_NOEXIT:
			return "unpacker died strangely";
		default:
			return "unpacker exited with error code";
		}
	} else {
		const char *keeper[7];
		int s, status, i = 0;
		char keep_arg[256];
		struct child_process ip;

		s = sprintf(keep_arg, "--keep=receive-pack %"PRIuMAX" on ", (uintmax_t) getpid());
		if (gethostname(keep_arg + s, sizeof(keep_arg) - s))
			strcpy(keep_arg + s, "localhost");

		keeper[i++] = "index-pack";
		keeper[i++] = "--stdin";
		if (receive_fsck_objects)
			keeper[i++] = "--strict";
		keeper[i++] = "--fix-thin";
		keeper[i++] = hdr_arg;
		keeper[i++] = keep_arg;
		keeper[i++] = NULL;
		memset(&ip, 0, sizeof(ip));
		ip.argv = keeper;
		ip.out = -1;
		ip.git_cmd = 1;
		if (start_command(&ip))
			return "index-pack fork failed";
		pack_lockfile = index_pack_lockfile(ip.out);
		close(ip.out);
		status = finish_command(&ip);
		if (!status) {
			reprepare_packed_git();
			return NULL;
		}
		return "index-pack abnormal exit";
	}
}

static void report(const char *unpack_status)
{
	struct command *cmd;
	packet_write(1, "unpack %s\n",
		     unpack_status ? unpack_status : "ok");
	for (cmd = commands; cmd; cmd = cmd->next) {
		if (!cmd->error_string)
			packet_write(1, "ok %s\n",
				     cmd->ref_name);
		else
			packet_write(1, "ng %s %s\n",
				     cmd->ref_name, cmd->error_string);
	}
	packet_flush(1);
}

static int delete_only(struct command *cmd)
{
	while (cmd) {
		if (!is_null_sha1(cmd->new_sha1))
			return 0;
		cmd = cmd->next;
	}
	return 1;
}

static int add_refs_from_alternate(struct alternate_object_database *e, void *unused)
{
	char *other;
	size_t len;
	struct remote *remote;
	struct transport *transport;
	const struct ref *extra;

	e->name[-1] = '\0';
	other = xstrdup(make_absolute_path(e->base));
	e->name[-1] = '/';
	len = strlen(other);

	while (other[len-1] == '/')
		other[--len] = '\0';
	if (len < 8 || memcmp(other + len - 8, "/objects", 8))
		return 0;
	/* Is this a git repository with refs? */
	memcpy(other + len - 8, "/refs", 6);
	if (!is_directory(other))
		return 0;
	other[len - 8] = '\0';
	remote = remote_get(other);
	transport = transport_get(remote, other);
	for (extra = transport_get_remote_refs(transport);
	     extra;
	     extra = extra->next) {
		add_extra_ref(".have", extra->old_sha1, 0);
	}
	transport_disconnect(transport);
	free(other);
	return 0;
}

static void add_alternate_refs(void)
{
	foreach_alt_odb(add_refs_from_alternate, NULL);
}

int cmd_receive_pack(int argc, const char **argv, const char *prefix)
{
	int i;
	char *dir = NULL;

	argv++;
	for (i = 1; i < argc; i++) {
		const char *arg = *argv++;

		if (*arg == '-') {
			/* Do flag handling here */
			usage(receive_pack_usage);
		}
		if (dir)
			usage(receive_pack_usage);
		dir = xstrdup(arg);
	}
	if (!dir)
		usage(receive_pack_usage);

	setup_path();

	if (!enter_repo(dir, 0))
		die("'%s' does not appear to be a git repository", dir);

	if (is_repository_shallow())
		die("attempt to push into a shallow repository");

	git_config(receive_pack_config, NULL);

	if (0 <= transfer_unpack_limit)
		unpack_limit = transfer_unpack_limit;
	else if (0 <= receive_unpack_limit)
		unpack_limit = receive_unpack_limit;

	add_alternate_refs();
	write_head_info();
	clear_extra_refs();

	/* EOF */
	packet_flush(1);

	read_head_info();
	if (commands) {
		const char *unpack_status = NULL;

		if (!delete_only(commands))
			unpack_status = unpack();
		execute_commands(unpack_status);
		if (pack_lockfile)
			unlink(pack_lockfile);
		if (report_status)
			report(unpack_status);
		run_receive_hook(post_receive_hook);
		run_update_post_hook(commands);
	}
	return 0;
}<|MERGE_RESOLUTION|>--- conflicted
+++ resolved
@@ -237,13 +237,8 @@
 static void refuse_unconfigured_deny(void)
 {
 	int i;
-<<<<<<< HEAD
-	for (i = 0; i < ARRAY_SIZE(warn_unconfigured_deny_msg); i++)
-		warning("%s", warn_unconfigured_deny_msg[i]);
-=======
 	for (i = 0; i < ARRAY_SIZE(refuse_unconfigured_deny_msg); i++)
-		error(refuse_unconfigured_deny_msg[i]);
->>>>>>> 72d91f1d
+		error("%s", refuse_unconfigured_deny_msg[i]);
 }
 
 static char *warn_unconfigured_deny_delete_current_msg[] = {
