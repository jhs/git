#ifndef CACHE_H
#define CACHE_H

#include "git-compat-util.h"
#include "strbuf.h"
#include "hash.h"
#include "advice.h"
#include "gettext.h"
#include "convert.h"

#include SHA1_HEADER
#ifndef git_SHA_CTX
#define git_SHA_CTX	SHA_CTX
#define git_SHA1_Init	SHA1_Init
#define git_SHA1_Update	SHA1_Update
#define git_SHA1_Final	SHA1_Final
#endif

#include <zlib.h>
typedef struct git_zstream {
	z_stream z;
	unsigned long avail_in;
	unsigned long avail_out;
	unsigned long total_in;
	unsigned long total_out;
	unsigned char *next_in;
	unsigned char *next_out;
} git_zstream;

void git_inflate_init(git_zstream *);
void git_inflate_init_gzip_only(git_zstream *);
void git_inflate_end(git_zstream *);
int git_inflate(git_zstream *, int flush);

void git_deflate_init(git_zstream *, int level);
void git_deflate_init_gzip(git_zstream *, int level);
void git_deflate_end(git_zstream *);
int git_deflate_abort(git_zstream *);
int git_deflate_end_gently(git_zstream *);
int git_deflate(git_zstream *, int flush);
unsigned long git_deflate_bound(git_zstream *, unsigned long);

#if defined(DT_UNKNOWN) && !defined(NO_D_TYPE_IN_DIRENT)
#define DTYPE(de)	((de)->d_type)
#else
#undef DT_UNKNOWN
#undef DT_DIR
#undef DT_REG
#undef DT_LNK
#define DT_UNKNOWN	0
#define DT_DIR		1
#define DT_REG		2
#define DT_LNK		3
#define DTYPE(de)	DT_UNKNOWN
#endif

/* unknown mode (impossible combination S_IFIFO|S_IFCHR) */
#define S_IFINVALID     0030000

/*
 * A "directory link" is a link to another git directory.
 *
 * The value 0160000 is not normally a valid mode, and
 * also just happens to be S_IFDIR + S_IFLNK
 *
 * NOTE! We *really* shouldn't depend on the S_IFxxx macros
 * always having the same values everywhere. We should use
 * our internal git values for these things, and then we can
 * translate that to the OS-specific value. It just so
 * happens that everybody shares the same bit representation
 * in the UNIX world (and apparently wider too..)
 */
#define S_IFGITLINK	0160000
#define S_ISGITLINK(m)	(((m) & S_IFMT) == S_IFGITLINK)

/*
 * Intensive research over the course of many years has shown that
 * port 9418 is totally unused by anything else. Or
 *
 *	Your search - "port 9418" - did not match any documents.
 *
 * as www.google.com puts it.
 *
 * This port has been properly assigned for git use by IANA:
 * git (Assigned-9418) [I06-050728-0001].
 *
 *	git  9418/tcp   git pack transfer service
 *	git  9418/udp   git pack transfer service
 *
 * with Linus Torvalds <torvalds@osdl.org> as the point of
 * contact. September 2005.
 *
 * See http://www.iana.org/assignments/port-numbers
 */
#define DEFAULT_GIT_PORT 9418

/*
 * Basic data structures for the directory cache
 */

#define CACHE_SIGNATURE 0x44495243	/* "DIRC" */
struct cache_header {
	unsigned int hdr_signature;
	unsigned int hdr_version;
	unsigned int hdr_entries;
};

#define INDEX_FORMAT_LB 2
#define INDEX_FORMAT_UB 4

/*
 * The "cache_time" is just the low 32 bits of the
 * time. It doesn't matter if it overflows - we only
 * check it for equality in the 32 bits we save.
 */
struct cache_time {
	unsigned int sec;
	unsigned int nsec;
};

struct cache_entry {
	struct cache_time ce_ctime;
	struct cache_time ce_mtime;
	unsigned int ce_dev;
	unsigned int ce_ino;
	unsigned int ce_mode;
	unsigned int ce_uid;
	unsigned int ce_gid;
	unsigned int ce_size;
	unsigned int ce_flags;
	unsigned int ce_namelen;
	unsigned char sha1[20];
	struct cache_entry *next;
	struct cache_entry *dir_next;
	char name[FLEX_ARRAY]; /* more */
};

#define CE_STAGEMASK (0x3000)
#define CE_EXTENDED  (0x4000)
#define CE_VALID     (0x8000)
#define CE_STAGESHIFT 12

/*
 * Range 0xFFFF0000 in ce_flags is divided into
 * two parts: in-memory flags and on-disk ones.
 * Flags in CE_EXTENDED_FLAGS will get saved on-disk
 * if you want to save a new flag, add it in
 * CE_EXTENDED_FLAGS
 *
 * In-memory only flags
 */
#define CE_UPDATE            (1 << 16)
#define CE_REMOVE            (1 << 17)
#define CE_UPTODATE          (1 << 18)
#define CE_ADDED             (1 << 19)

#define CE_HASHED            (1 << 20)
#define CE_UNHASHED          (1 << 21)
#define CE_WT_REMOVE         (1 << 22) /* remove in work directory */
#define CE_CONFLICTED        (1 << 23)

#define CE_UNPACKED          (1 << 24)
#define CE_NEW_SKIP_WORKTREE (1 << 25)

/*
 * Extended on-disk flags
 */
#define CE_INTENT_TO_ADD     (1 << 29)
#define CE_SKIP_WORKTREE     (1 << 30)
/* CE_EXTENDED2 is for future extension */
#define CE_EXTENDED2         (1 << 31)

#define CE_EXTENDED_FLAGS (CE_INTENT_TO_ADD | CE_SKIP_WORKTREE)

/*
 * Safeguard to avoid saving wrong flags:
 *  - CE_EXTENDED2 won't get saved until its semantic is known
 *  - Bits in 0x0000FFFF have been saved in ce_flags already
 *  - Bits in 0x003F0000 are currently in-memory flags
 */
#if CE_EXTENDED_FLAGS & 0x803FFFFF
#error "CE_EXTENDED_FLAGS out of range"
#endif

/*
 * Copy the sha1 and stat state of a cache entry from one to
 * another. But we never change the name, or the hash state!
 */
#define CE_STATE_MASK (CE_HASHED | CE_UNHASHED)
static inline void copy_cache_entry(struct cache_entry *dst, struct cache_entry *src)
{
	unsigned int state = dst->ce_flags & CE_STATE_MASK;

	/* Don't copy hash chain and name */
	memcpy(dst, src, offsetof(struct cache_entry, next));

	/* Restore the hash state */
	dst->ce_flags = (dst->ce_flags & ~CE_STATE_MASK) | state;
}

static inline unsigned create_ce_flags(unsigned stage)
{
	return (stage << CE_STAGESHIFT);
}

#define ce_namelen(ce) ((ce)->ce_namelen)
#define ce_size(ce) cache_entry_size(ce_namelen(ce))
#define ce_stage(ce) ((CE_STAGEMASK & (ce)->ce_flags) >> CE_STAGESHIFT)
#define ce_uptodate(ce) ((ce)->ce_flags & CE_UPTODATE)
#define ce_skip_worktree(ce) ((ce)->ce_flags & CE_SKIP_WORKTREE)
#define ce_mark_uptodate(ce) ((ce)->ce_flags |= CE_UPTODATE)

#define ce_permissions(mode) (((mode) & 0100) ? 0755 : 0644)
static inline unsigned int create_ce_mode(unsigned int mode)
{
	if (S_ISLNK(mode))
		return S_IFLNK;
	if (S_ISDIR(mode) || S_ISGITLINK(mode))
		return S_IFGITLINK;
	return S_IFREG | ce_permissions(mode);
}
static inline unsigned int ce_mode_from_stat(struct cache_entry *ce, unsigned int mode)
{
	extern int trust_executable_bit, has_symlinks;
	if (!has_symlinks && S_ISREG(mode) &&
	    ce && S_ISLNK(ce->ce_mode))
		return ce->ce_mode;
	if (!trust_executable_bit && S_ISREG(mode)) {
		if (ce && S_ISREG(ce->ce_mode))
			return ce->ce_mode;
		return create_ce_mode(0666);
	}
	return create_ce_mode(mode);
}
static inline int ce_to_dtype(const struct cache_entry *ce)
{
	unsigned ce_mode = ntohl(ce->ce_mode);
	if (S_ISREG(ce_mode))
		return DT_REG;
	else if (S_ISDIR(ce_mode) || S_ISGITLINK(ce_mode))
		return DT_DIR;
	else if (S_ISLNK(ce_mode))
		return DT_LNK;
	else
		return DT_UNKNOWN;
}
static inline unsigned int canon_mode(unsigned int mode)
{
	if (S_ISREG(mode))
		return S_IFREG | ce_permissions(mode);
	if (S_ISLNK(mode))
		return S_IFLNK;
	if (S_ISDIR(mode))
		return S_IFDIR;
	return S_IFGITLINK;
}

#define cache_entry_size(len) (offsetof(struct cache_entry,name) + (len) + 1)

struct index_state {
	struct cache_entry **cache;
	unsigned int version;
	unsigned int cache_nr, cache_alloc, cache_changed;
	struct string_list *resolve_undo;
	struct cache_tree *cache_tree;
	struct cache_time timestamp;
	unsigned name_hash_initialized : 1,
		 initialized : 1;
	struct hash_table name_hash;
};

extern struct index_state the_index;

/* Name hashing */
extern void add_name_hash(struct index_state *istate, struct cache_entry *ce);
/*
 * We don't actually *remove* it, we can just mark it invalid so that
 * we won't find it in lookups.
 *
 * Not only would we have to search the lists (simple enough), but
 * we'd also have to rehash other hash buckets in case this makes the
 * hash bucket empty (common). So it's much better to just mark
 * it.
 */
static inline void remove_name_hash(struct cache_entry *ce)
{
	ce->ce_flags |= CE_UNHASHED;
}


#ifndef NO_THE_INDEX_COMPATIBILITY_MACROS
#define active_cache (the_index.cache)
#define active_nr (the_index.cache_nr)
#define active_alloc (the_index.cache_alloc)
#define active_cache_changed (the_index.cache_changed)
#define active_cache_tree (the_index.cache_tree)

#define read_cache() read_index(&the_index)
#define read_cache_from(path) read_index_from(&the_index, (path))
#define read_cache_preload(pathspec) read_index_preload(&the_index, (pathspec))
#define is_cache_unborn() is_index_unborn(&the_index)
#define read_cache_unmerged() read_index_unmerged(&the_index)
#define write_cache(newfd, cache, entries) write_index(&the_index, (newfd))
#define discard_cache() discard_index(&the_index)
#define unmerged_cache() unmerged_index(&the_index)
#define cache_name_pos(name, namelen) index_name_pos(&the_index,(name),(namelen))
#define add_cache_entry(ce, option) add_index_entry(&the_index, (ce), (option))
#define rename_cache_entry_at(pos, new_name) rename_index_entry_at(&the_index, (pos), (new_name))
#define remove_cache_entry_at(pos) remove_index_entry_at(&the_index, (pos))
#define remove_file_from_cache(path) remove_file_from_index(&the_index, (path))
#define add_to_cache(path, st, flags) add_to_index(&the_index, (path), (st), (flags))
#define add_file_to_cache(path, flags) add_file_to_index(&the_index, (path), (flags))
#define refresh_cache(flags) refresh_index(&the_index, (flags), NULL, NULL, NULL)
#define ce_match_stat(ce, st, options) ie_match_stat(&the_index, (ce), (st), (options))
#define ce_modified(ce, st, options) ie_modified(&the_index, (ce), (st), (options))
#define cache_name_exists(name, namelen, igncase) index_name_exists(&the_index, (name), (namelen), (igncase))
#define cache_name_is_other(name, namelen) index_name_is_other(&the_index, (name), (namelen))
#define resolve_undo_clear() resolve_undo_clear_index(&the_index)
#define unmerge_cache_entry_at(at) unmerge_index_entry_at(&the_index, at)
#define unmerge_cache(pathspec) unmerge_index(&the_index, pathspec)
#endif

enum object_type {
	OBJ_BAD = -1,
	OBJ_NONE = 0,
	OBJ_COMMIT = 1,
	OBJ_TREE = 2,
	OBJ_BLOB = 3,
	OBJ_TAG = 4,
	/* 5 for future expansion */
	OBJ_OFS_DELTA = 6,
	OBJ_REF_DELTA = 7,
	OBJ_ANY,
	OBJ_MAX
};

static inline enum object_type object_type(unsigned int mode)
{
	return S_ISDIR(mode) ? OBJ_TREE :
		S_ISGITLINK(mode) ? OBJ_COMMIT :
		OBJ_BLOB;
}

#define GIT_DIR_ENVIRONMENT "GIT_DIR"
#define GIT_NAMESPACE_ENVIRONMENT "GIT_NAMESPACE"
#define GIT_WORK_TREE_ENVIRONMENT "GIT_WORK_TREE"
#define DEFAULT_GIT_DIR_ENVIRONMENT ".git"
#define DB_ENVIRONMENT "GIT_OBJECT_DIRECTORY"
#define INDEX_ENVIRONMENT "GIT_INDEX_FILE"
#define GRAFT_ENVIRONMENT "GIT_GRAFT_FILE"
#define TEMPLATE_DIR_ENVIRONMENT "GIT_TEMPLATE_DIR"
#define CONFIG_ENVIRONMENT "GIT_CONFIG"
#define CONFIG_DATA_ENVIRONMENT "GIT_CONFIG_PARAMETERS"
#define EXEC_PATH_ENVIRONMENT "GIT_EXEC_PATH"
#define CEILING_DIRECTORIES_ENVIRONMENT "GIT_CEILING_DIRECTORIES"
#define NO_REPLACE_OBJECTS_ENVIRONMENT "GIT_NO_REPLACE_OBJECTS"
#define GITATTRIBUTES_FILE ".gitattributes"
#define INFOATTRIBUTES_FILE "info/attributes"
#define ATTRIBUTE_MACRO_PREFIX "[attr]"
#define GIT_NOTES_REF_ENVIRONMENT "GIT_NOTES_REF"
#define GIT_NOTES_DEFAULT_REF "refs/notes/commits"
#define GIT_NOTES_DISPLAY_REF_ENVIRONMENT "GIT_NOTES_DISPLAY_REF"
#define GIT_NOTES_REWRITE_REF_ENVIRONMENT "GIT_NOTES_REWRITE_REF"
#define GIT_NOTES_REWRITE_MODE_ENVIRONMENT "GIT_NOTES_REWRITE_MODE"

/*
 * Repository-local GIT_* environment variables
 * The array is NULL-terminated to simplify its usage in contexts such
 * environment creation or simple walk of the list.
 * The number of non-NULL entries is available as a macro.
 */
#define LOCAL_REPO_ENV_SIZE 9
extern const char *const local_repo_env[LOCAL_REPO_ENV_SIZE + 1];

extern int is_bare_repository_cfg;
extern int is_bare_repository(void);
extern int is_inside_git_dir(void);
extern char *git_work_tree_cfg;
extern int is_inside_work_tree(void);
extern int have_git_dir(void);
extern const char *get_git_dir(void);
extern int is_git_directory(const char *path);
extern char *get_object_directory(void);
extern char *get_index_file(void);
extern char *get_graft_file(void);
extern int set_git_dir(const char *path);
extern const char *get_git_namespace(void);
extern const char *strip_namespace(const char *namespaced_ref);
extern const char *get_git_work_tree(void);
extern const char *read_gitfile(const char *path);
extern const char *resolve_gitdir(const char *suspect);
extern void set_git_work_tree(const char *tree);

#define ALTERNATE_DB_ENVIRONMENT "GIT_ALTERNATE_OBJECT_DIRECTORIES"

extern const char **get_pathspec(const char *prefix, const char **pathspec);
extern void setup_work_tree(void);
extern const char *setup_git_directory_gently(int *);
extern const char *setup_git_directory(void);
extern char *prefix_path(const char *prefix, int len, const char *path);
extern const char *prefix_filename(const char *prefix, int len, const char *path);
extern int check_filename(const char *prefix, const char *name);
extern void verify_filename(const char *prefix,
			    const char *name,
			    int diagnose_misspelt_rev);
extern void verify_non_filename(const char *prefix, const char *name);
extern int path_inside_repo(const char *prefix, const char *path);

#define INIT_DB_QUIET 0x0001

extern int set_git_dir_init(const char *git_dir, const char *real_git_dir, int);
extern int init_db(const char *template_dir, unsigned int flags);

#define alloc_nr(x) (((x)+16)*3/2)

/*
 * Realloc the buffer pointed at by variable 'x' so that it can hold
 * at least 'nr' entries; the number of entries currently allocated
 * is 'alloc', using the standard growing factor alloc_nr() macro.
 *
 * DO NOT USE any expression with side-effect for 'x', 'nr', or 'alloc'.
 */
#define ALLOC_GROW(x, nr, alloc) \
	do { \
		if ((nr) > alloc) { \
			if (alloc_nr(alloc) < (nr)) \
				alloc = (nr); \
			else \
				alloc = alloc_nr(alloc); \
			x = xrealloc((x), alloc * sizeof(*(x))); \
		} \
	} while (0)

/* Initialize and use the cache information */
extern int read_index(struct index_state *);
extern int read_index_preload(struct index_state *, const char **pathspec);
extern int read_index_from(struct index_state *, const char *path);
extern int is_index_unborn(struct index_state *);
extern int read_index_unmerged(struct index_state *);
extern int write_index(struct index_state *, int newfd);
extern int discard_index(struct index_state *);
extern int unmerged_index(const struct index_state *);
extern int verify_path(const char *path);
extern struct cache_entry *index_name_exists(struct index_state *istate, const char *name, int namelen, int igncase);
extern int index_name_stage_pos(const struct index_state *, const char *name, int namelen, int stage);
extern int index_name_pos(const struct index_state *, const char *name, int namelen);
#define ADD_CACHE_OK_TO_ADD 1		/* Ok to add */
#define ADD_CACHE_OK_TO_REPLACE 2	/* Ok to replace file/directory */
#define ADD_CACHE_SKIP_DFCHECK 4	/* Ok to skip DF conflict checks */
#define ADD_CACHE_JUST_APPEND 8		/* Append only; tree.c::read_tree() */
#define ADD_CACHE_NEW_ONLY 16		/* Do not replace existing ones */
extern int add_index_entry(struct index_state *, struct cache_entry *ce, int option);
extern void rename_index_entry_at(struct index_state *, int pos, const char *new_name);
extern int remove_index_entry_at(struct index_state *, int pos);
extern void remove_marked_cache_entries(struct index_state *istate);
extern int remove_file_from_index(struct index_state *, const char *path);
#define ADD_CACHE_VERBOSE 1
#define ADD_CACHE_PRETEND 2
#define ADD_CACHE_IGNORE_ERRORS	4
#define ADD_CACHE_IGNORE_REMOVAL 8
#define ADD_CACHE_INTENT 16
extern int add_to_index(struct index_state *, const char *path, struct stat *, int flags);
extern int add_file_to_index(struct index_state *, const char *path, int flags);
extern struct cache_entry *make_cache_entry(unsigned int mode, const unsigned char *sha1, const char *path, int stage, int refresh);
extern int ce_same_name(struct cache_entry *a, struct cache_entry *b);
extern int index_name_is_other(const struct index_state *, const char *, int);

/* do stat comparison even if CE_VALID is true */
#define CE_MATCH_IGNORE_VALID		01
/* do not check the contents but report dirty on racily-clean entries */
#define CE_MATCH_RACY_IS_DIRTY		02
/* do stat comparison even if CE_SKIP_WORKTREE is true */
#define CE_MATCH_IGNORE_SKIP_WORKTREE	04
extern int ie_match_stat(const struct index_state *, struct cache_entry *, struct stat *, unsigned int);
extern int ie_modified(const struct index_state *, struct cache_entry *, struct stat *, unsigned int);

struct pathspec {
	const char **raw; /* get_pathspec() result, not freed by free_pathspec() */
	int nr;
	unsigned int has_wildcard:1;
	unsigned int recursive:1;
	int max_depth;
	struct pathspec_item {
		const char *match;
		int len;
		unsigned int use_wildcard:1;
	} *items;
};

extern int init_pathspec(struct pathspec *, const char **);
extern void free_pathspec(struct pathspec *);
extern int ce_path_match(const struct cache_entry *ce, const struct pathspec *pathspec);

#define HASH_WRITE_OBJECT 1
#define HASH_FORMAT_CHECK 2
extern int index_fd(unsigned char *sha1, int fd, struct stat *st, enum object_type type, const char *path, unsigned flags);
extern int index_path(unsigned char *sha1, const char *path, struct stat *st, unsigned flags);
extern void fill_stat_cache_info(struct cache_entry *ce, struct stat *st);

#define REFRESH_REALLY		0x0001	/* ignore_valid */
#define REFRESH_UNMERGED	0x0002	/* allow unmerged */
#define REFRESH_QUIET		0x0004	/* be quiet about it */
#define REFRESH_IGNORE_MISSING	0x0008	/* ignore non-existent */
#define REFRESH_IGNORE_SUBMODULES	0x0010	/* ignore submodules */
#define REFRESH_IN_PORCELAIN	0x0020	/* user friendly output, not "needs update" */
extern int refresh_index(struct index_state *, unsigned int flags, const char **pathspec, char *seen, const char *header_msg);

struct lock_file {
	struct lock_file *next;
	int fd;
	pid_t owner;
	char on_list;
	char filename[PATH_MAX];
};
#define LOCK_DIE_ON_ERROR 1
#define LOCK_NODEREF 2
extern int unable_to_lock_error(const char *path, int err);
extern NORETURN void unable_to_lock_index_die(const char *path, int err);
extern int hold_lock_file_for_update(struct lock_file *, const char *path, int);
extern int hold_lock_file_for_append(struct lock_file *, const char *path, int);
extern int commit_lock_file(struct lock_file *);
extern void update_index_if_able(struct index_state *, struct lock_file *);

extern int hold_locked_index(struct lock_file *, int);
extern int commit_locked_index(struct lock_file *);
extern void set_alternate_index_output(const char *);
extern int close_lock_file(struct lock_file *);
extern void rollback_lock_file(struct lock_file *);
extern int delete_ref(const char *, const unsigned char *sha1, int delopt);

/* Environment bits from configuration mechanism */
extern int trust_executable_bit;
extern int trust_ctime;
extern int quote_path_fully;
extern int has_symlinks;
extern int minimum_abbrev, default_abbrev;
extern int ignore_case;
extern int assume_unchanged;
extern int prefer_symlink_refs;
extern int log_all_ref_updates;
extern int warn_ambiguous_refs;
extern int shared_repository;
extern const char *apply_default_whitespace;
extern const char *apply_default_ignorewhitespace;
extern const char *git_attributes_file;
extern int zlib_compression_level;
extern int core_compression_level;
extern int core_compression_seen;
extern size_t packed_git_window_size;
extern size_t packed_git_limit;
extern size_t delta_base_cache_limit;
extern unsigned long big_file_threshold;
extern unsigned long pack_size_limit_cfg;
extern int read_replace_refs;
extern int fsync_object_files;
extern int core_preload_index;
extern int core_apply_sparse_checkout;
<<<<<<< HEAD
extern int precomposed_unicode;
=======
>>>>>>> b60e188c

enum branch_track {
	BRANCH_TRACK_UNSPECIFIED = -1,
	BRANCH_TRACK_NEVER = 0,
	BRANCH_TRACK_REMOTE,
	BRANCH_TRACK_ALWAYS,
	BRANCH_TRACK_EXPLICIT,
	BRANCH_TRACK_OVERRIDE
};

enum rebase_setup_type {
	AUTOREBASE_NEVER = 0,
	AUTOREBASE_LOCAL,
	AUTOREBASE_REMOTE,
	AUTOREBASE_ALWAYS
};

enum push_default_type {
	PUSH_DEFAULT_NOTHING = 0,
	PUSH_DEFAULT_MATCHING,
	PUSH_DEFAULT_SIMPLE,
	PUSH_DEFAULT_UPSTREAM,
	PUSH_DEFAULT_CURRENT,
	PUSH_DEFAULT_UNSPECIFIED
};

extern enum branch_track git_branch_track;
extern enum rebase_setup_type autorebase;
extern enum push_default_type push_default;

enum object_creation_mode {
	OBJECT_CREATION_USES_HARDLINKS = 0,
	OBJECT_CREATION_USES_RENAMES = 1
};

extern enum object_creation_mode object_creation_mode;

extern char *notes_ref_name;

extern int grafts_replace_parents;

#define GIT_REPO_VERSION 0
extern int repository_format_version;
extern int check_repository_format(void);

#define MTIME_CHANGED	0x0001
#define CTIME_CHANGED	0x0002
#define OWNER_CHANGED	0x0004
#define MODE_CHANGED    0x0008
#define INODE_CHANGED   0x0010
#define DATA_CHANGED    0x0020
#define TYPE_CHANGED    0x0040

extern char *mksnpath(char *buf, size_t n, const char *fmt, ...)
	__attribute__((format (printf, 3, 4)));
extern char *git_snpath(char *buf, size_t n, const char *fmt, ...)
	__attribute__((format (printf, 3, 4)));
extern char *git_pathdup(const char *fmt, ...)
	__attribute__((format (printf, 1, 2)));
extern char *mkpathdup(const char *fmt, ...)
	__attribute__((format (printf, 1, 2)));

/* Return a statically allocated filename matching the sha1 signature */
extern char *mkpath(const char *fmt, ...) __attribute__((format (printf, 1, 2)));
extern char *git_path(const char *fmt, ...) __attribute__((format (printf, 1, 2)));
extern char *git_path_submodule(const char *path, const char *fmt, ...)
	__attribute__((format (printf, 2, 3)));

extern char *sha1_file_name(const unsigned char *sha1);
extern char *sha1_pack_name(const unsigned char *sha1);
extern char *sha1_pack_index_name(const unsigned char *sha1);
extern const char *find_unique_abbrev(const unsigned char *sha1, int);
extern const unsigned char null_sha1[20];

static inline int hashcmp(const unsigned char *sha1, const unsigned char *sha2)
{
	int i;

	for (i = 0; i < 20; i++, sha1++, sha2++) {
		if (*sha1 != *sha2)
			return *sha1 - *sha2;
	}

	return 0;
}

static inline int is_null_sha1(const unsigned char *sha1)
{
	return !hashcmp(sha1, null_sha1);
}

static inline void hashcpy(unsigned char *sha_dst, const unsigned char *sha_src)
{
	memcpy(sha_dst, sha_src, 20);
}
static inline void hashclr(unsigned char *hash)
{
	memset(hash, 0, 20);
}

#define EMPTY_TREE_SHA1_HEX \
	"4b825dc642cb6eb9a060e54bf8d69288fbee4904"
#define EMPTY_TREE_SHA1_BIN_LITERAL \
	 "\x4b\x82\x5d\xc6\x42\xcb\x6e\xb9\xa0\x60" \
	 "\xe5\x4b\xf8\xd6\x92\x88\xfb\xee\x49\x04"
#define EMPTY_TREE_SHA1_BIN \
	 ((const unsigned char *) EMPTY_TREE_SHA1_BIN_LITERAL)

#define EMPTY_BLOB_SHA1_HEX \
	"e69de29bb2d1d6434b8b29ae775ad8c2e48c5391"
#define EMPTY_BLOB_SHA1_BIN_LITERAL \
	"\xe6\x9d\xe2\x9b\xb2\xd1\xd6\x43\x4b\x8b" \
	"\x29\xae\x77\x5a\xd8\xc2\xe4\x8c\x53\x91"
#define EMPTY_BLOB_SHA1_BIN \
	((const unsigned char *) EMPTY_BLOB_SHA1_BIN_LITERAL)

static inline int is_empty_blob_sha1(const unsigned char *sha1)
{
	return !hashcmp(sha1, EMPTY_BLOB_SHA1_BIN);
}

int git_mkstemp(char *path, size_t n, const char *template);

int git_mkstemps(char *path, size_t n, const char *template, int suffix_len);

/* set default permissions by passing mode arguments to open(2) */
int git_mkstemps_mode(char *pattern, int suffix_len, int mode);
int git_mkstemp_mode(char *pattern, int mode);

/*
 * NOTE NOTE NOTE!!
 *
 * PERM_UMASK, OLD_PERM_GROUP and OLD_PERM_EVERYBODY enumerations must
 * not be changed. Old repositories have core.sharedrepository written in
 * numeric format, and therefore these values are preserved for compatibility
 * reasons.
 */
enum sharedrepo {
	PERM_UMASK          = 0,
	OLD_PERM_GROUP      = 1,
	OLD_PERM_EVERYBODY  = 2,
	PERM_GROUP          = 0660,
	PERM_EVERYBODY      = 0664
};
int git_config_perm(const char *var, const char *value);
int set_shared_perm(const char *path, int mode);
#define adjust_shared_perm(path) set_shared_perm((path), 0)
int safe_create_leading_directories(char *path);
int safe_create_leading_directories_const(const char *path);
int mkdir_in_gitdir(const char *path);
extern void home_config_paths(char **global, char **xdg, char *file);
extern char *expand_user_path(const char *path);
const char *enter_repo(const char *path, int strict);
static inline int is_absolute_path(const char *path)
{
	return is_dir_sep(path[0]) || has_dos_drive_prefix(path);
}
int is_directory(const char *);
const char *real_path(const char *path);
const char *absolute_path(const char *path);
const char *relative_path(const char *abs, const char *base);
int normalize_path_copy(char *dst, const char *src);
int longest_ancestor_length(const char *path, const char *prefix_list);
char *strip_path_suffix(const char *path, const char *suffix);
int daemon_avoid_alias(const char *path);
int offset_1st_component(const char *path);

/* object replacement */
#define READ_SHA1_FILE_REPLACE 1
extern void *read_sha1_file_extended(const unsigned char *sha1, enum object_type *type, unsigned long *size, unsigned flag);
static inline void *read_sha1_file(const unsigned char *sha1, enum object_type *type, unsigned long *size)
{
	return read_sha1_file_extended(sha1, type, size, READ_SHA1_FILE_REPLACE);
}
extern const unsigned char *do_lookup_replace_object(const unsigned char *sha1);
static inline const unsigned char *lookup_replace_object(const unsigned char *sha1)
{
	if (!read_replace_refs)
		return sha1;
	return do_lookup_replace_object(sha1);
}

/* Read and unpack a sha1 file into memory, write memory to a sha1 file */
extern int sha1_object_info(const unsigned char *, unsigned long *);
extern int hash_sha1_file(const void *buf, unsigned long len, const char *type, unsigned char *sha1);
extern int write_sha1_file(const void *buf, unsigned long len, const char *type, unsigned char *return_sha1);
extern int pretend_sha1_file(void *, unsigned long, enum object_type, unsigned char *);
extern int force_object_loose(const unsigned char *sha1, time_t mtime);
extern void *map_sha1_file(const unsigned char *sha1, unsigned long *size);
extern int unpack_sha1_header(git_zstream *stream, unsigned char *map, unsigned long mapsize, void *buffer, unsigned long bufsiz);
extern int parse_sha1_header(const char *hdr, unsigned long *sizep);

/* global flag to enable extra checks when accessing packed objects */
extern int do_check_packed_object_crc;

/* for development: log offset of pack access */
extern const char *log_pack_access;

extern int check_sha1_signature(const unsigned char *sha1, void *buf, unsigned long size, const char *type);

extern int move_temp_to_file(const char *tmpfile, const char *filename);

extern int has_sha1_pack(const unsigned char *sha1);
extern int has_sha1_file(const unsigned char *sha1);
extern int has_loose_object_nonlocal(const unsigned char *sha1);

extern int has_pack_index(const unsigned char *sha1);

extern void assert_sha1_type(const unsigned char *sha1, enum object_type expect);

extern const signed char hexval_table[256];
static inline unsigned int hexval(unsigned char c)
{
	return hexval_table[c];
}

/* Convert to/from hex/sha1 representation */
#define MINIMUM_ABBREV minimum_abbrev
#define DEFAULT_ABBREV default_abbrev

struct object_context {
	unsigned char tree[20];
	char path[PATH_MAX];
	unsigned mode;
};
<<<<<<< HEAD

#define GET_SHA1_QUIETLY        01
#define GET_SHA1_COMMIT         02
#define GET_SHA1_COMMITTISH     04
#define GET_SHA1_TREE          010
#define GET_SHA1_TREEISH       020
#define GET_SHA1_BLOB	       040
#define GET_SHA1_ONLY_TO_DIE 04000

extern int get_sha1(const char *str, unsigned char *sha1);
extern int get_sha1_commit(const char *str, unsigned char *sha1);
extern int get_sha1_committish(const char *str, unsigned char *sha1);
extern int get_sha1_tree(const char *str, unsigned char *sha1);
extern int get_sha1_treeish(const char *str, unsigned char *sha1);
extern int get_sha1_blob(const char *str, unsigned char *sha1);
extern void maybe_die_on_misspelt_object_name(const char *name, const char *prefix);
extern int get_sha1_with_context(const char *str, unsigned flags, unsigned char *sha1, struct object_context *orc);

typedef int each_abbrev_fn(const unsigned char *sha1, void *);
extern int for_each_abbrev(const char *prefix, each_abbrev_fn, void *);
=======

extern int get_sha1(const char *str, unsigned char *sha1);
extern int get_sha1_with_mode_1(const char *str, unsigned char *sha1, unsigned *mode, int only_to_die, const char *prefix);
static inline int get_sha1_with_mode(const char *str, unsigned char *sha1, unsigned *mode)
{
	return get_sha1_with_mode_1(str, sha1, mode, 0, NULL);
}
extern int get_sha1_with_context_1(const char *name, unsigned char *sha1, struct object_context *orc, int only_to_die, const char *prefix);
static inline int get_sha1_with_context(const char *str, unsigned char *sha1, struct object_context *orc)
{
	return get_sha1_with_context_1(str, sha1, orc, 0, NULL);
}
>>>>>>> b60e188c

/*
 * Try to read a SHA1 in hexadecimal format from the 40 characters
 * starting at hex.  Write the 20-byte result to sha1 in binary form.
 * Return 0 on success.  Reading stops if a NUL is encountered in the
 * input, so it is safe to pass this function an arbitrary
 * null-terminated string.
 */
extern int get_sha1_hex(const char *hex, unsigned char *sha1);

extern char *sha1_to_hex(const unsigned char *sha1);	/* static buffer result! */
extern int read_ref_full(const char *refname, unsigned char *sha1,
			 int reading, int *flags);
extern int read_ref(const char *refname, unsigned char *sha1);

/*
 * Resolve a reference, recursively following symbolic refererences.
 *
 * Store the referred-to object's name in sha1 and return the name of
 * the non-symbolic reference that ultimately pointed at it.  The
 * return value, if not NULL, is a pointer into either a static buffer
 * or the input ref.
 *
 * If the reference cannot be resolved to an object, the behavior
 * depends on the "reading" argument:
 *
 * - If reading is set, return NULL.
 *
 * - If reading is not set, clear sha1 and return the name of the last
 *   reference name in the chain, which will either be a non-symbolic
 *   reference or an undefined reference.  If this is a prelude to
 *   "writing" to the ref, the return value is the name of the ref
 *   that will actually be created or changed.
 *
 * If flag is non-NULL, set the value that it points to the
 * combination of REF_ISPACKED (if the reference was found among the
 * packed references) and REF_ISSYMREF (if the initial reference was a
 * symbolic reference).
 *
 * If ref is not a properly-formatted, normalized reference, return
 * NULL.  If more than MAXDEPTH recursive symbolic lookups are needed,
 * give up and return NULL.
 *
 * errno is sometimes set on errors, but not always.
 */
extern const char *resolve_ref_unsafe(const char *ref, unsigned char *sha1, int reading, int *flag);
extern char *resolve_refdup(const char *ref, unsigned char *sha1, int reading, int *flag);

extern int dwim_ref(const char *str, int len, unsigned char *sha1, char **ref);
extern int dwim_log(const char *str, int len, unsigned char *sha1, char **ref);
extern int interpret_branch_name(const char *str, struct strbuf *);
extern int get_sha1_mb(const char *str, unsigned char *sha1);

extern int refname_match(const char *abbrev_name, const char *full_name, const char **rules);
extern const char *ref_rev_parse_rules[];
#define ref_fetch_rules ref_rev_parse_rules

extern int create_symref(const char *ref, const char *refs_heads_master, const char *logmsg);
extern int validate_headref(const char *ref);

extern int base_name_compare(const char *name1, int len1, int mode1, const char *name2, int len2, int mode2);
extern int df_name_compare(const char *name1, int len1, int mode1, const char *name2, int len2, int mode2);
extern int cache_name_compare(const char *name1, int len1, const char *name2, int len2);
extern int cache_name_stage_compare(const char *name1, int len1, int stage1, const char *name2, int len2, int stage2);

extern void *read_object_with_reference(const unsigned char *sha1,
					const char *required_type,
					unsigned long *size,
					unsigned char *sha1_ret);

extern struct object *peel_to_type(const char *name, int namelen,
				   struct object *o, enum object_type);

enum date_mode {
	DATE_NORMAL = 0,
	DATE_RELATIVE,
	DATE_SHORT,
	DATE_LOCAL,
	DATE_ISO8601,
	DATE_RFC2822,
	DATE_RAW
};

const char *show_date(unsigned long time, int timezone, enum date_mode mode);
void show_date_relative(unsigned long time, int tz, const struct timeval *now,
			struct strbuf *timebuf);
int parse_date(const char *date, char *buf, int bufsize);
int parse_date_basic(const char *date, unsigned long *timestamp, int *offset);
void datestamp(char *buf, int bufsize);
#define approxidate(s) approxidate_careful((s), NULL)
unsigned long approxidate_careful(const char *, int *);
unsigned long approxidate_relative(const char *date, const struct timeval *now);
enum date_mode parse_date_format(const char *format);

#define IDENT_STRICT	       1
#define IDENT_NO_DATE	       2
#define IDENT_NO_NAME	       4
extern const char *git_author_info(int);
extern const char *git_committer_info(int);
extern const char *fmt_ident(const char *name, const char *email, const char *date_str, int);
extern const char *fmt_name(const char *name, const char *email);
extern const char *ident_default_name(void);
extern const char *ident_default_email(void);
extern const char *ident_default_date(void);
extern const char *git_editor(void);
extern const char *git_pager(int stdout_is_tty);
extern int git_ident_config(const char *, const char *, void *);

struct ident_split {
	const char *name_begin;
	const char *name_end;
	const char *mail_begin;
	const char *mail_end;
	const char *date_begin;
	const char *date_end;
	const char *tz_begin;
	const char *tz_end;
};
/*
 * Signals an success with 0, but time part of the result may be NULL
 * if the input lacks timestamp and zone
 */
extern int split_ident_line(struct ident_split *, const char *, int);

struct checkout {
	const char *base_dir;
	int base_dir_len;
	unsigned force:1,
		 quiet:1,
		 not_new:1,
		 refresh_cache:1;
};

extern int checkout_entry(struct cache_entry *ce, const struct checkout *state, char *topath);

struct cache_def {
	char path[PATH_MAX + 1];
	int len;
	int flags;
	int track_flags;
	int prefix_len_stat_func;
};

extern int has_symlink_leading_path(const char *name, int len);
extern int threaded_has_symlink_leading_path(struct cache_def *, const char *, int);
extern int check_leading_path(const char *name, int len);
extern int threaded_check_leading_path(struct cache_def *cache, const char *name, int len);
extern int has_dirs_only_path(const char *name, int len, int prefix_len);
extern int threaded_has_dirs_only_path(struct cache_def *cache, const char *name, int len, int prefix_len);
extern void schedule_dir_for_removal(const char *name, int len);
extern void remove_scheduled_dirs(void);

extern struct alternate_object_database {
	struct alternate_object_database *next;
	char *name;
	char base[FLEX_ARRAY]; /* more */
} *alt_odb_list;
extern void prepare_alt_odb(void);
extern void read_info_alternates(const char * relative_base, int depth);
extern void add_to_alternates_file(const char *reference);
typedef int alt_odb_fn(struct alternate_object_database *, void *);
extern void foreach_alt_odb(alt_odb_fn, void*);

struct pack_window {
	struct pack_window *next;
	unsigned char *base;
	off_t offset;
	size_t len;
	unsigned int last_used;
	unsigned int inuse_cnt;
};

extern struct packed_git {
	struct packed_git *next;
	struct pack_window *windows;
	off_t pack_size;
	const void *index_data;
	size_t index_size;
	uint32_t num_objects;
	uint32_t num_bad_objects;
	unsigned char *bad_object_sha1;
	int index_version;
	time_t mtime;
	int pack_fd;
	unsigned pack_local:1,
		 pack_keep:1,
		 do_not_close:1;
	unsigned char sha1[20];
	/* something like ".git/objects/pack/xxxxx.pack" */
	char pack_name[FLEX_ARRAY]; /* more */
} *packed_git;

struct pack_entry {
	off_t offset;
	unsigned char sha1[20];
	struct packed_git *p;
};

struct ref {
	struct ref *next;
	unsigned char old_sha1[20];
	unsigned char new_sha1[20];
	char *symref;
	unsigned int force:1,
		merge:1,
		nonfastforward:1,
		deletion:1;
	enum {
		REF_STATUS_NONE = 0,
		REF_STATUS_OK,
		REF_STATUS_REJECT_NONFASTFORWARD,
		REF_STATUS_REJECT_NODELETE,
		REF_STATUS_UPTODATE,
		REF_STATUS_REMOTE_REJECT,
		REF_STATUS_EXPECTING_REPORT
	} status;
	char *remote_status;
	struct ref *peer_ref; /* when renaming */
	char name[FLEX_ARRAY]; /* more */
};

#define REF_NORMAL	(1u << 0)
#define REF_HEADS	(1u << 1)
#define REF_TAGS	(1u << 2)

extern struct ref *find_ref_by_name(const struct ref *list, const char *name);

#define CONNECT_VERBOSE       (1u << 0)
extern struct child_process *git_connect(int fd[2], const char *url, const char *prog, int flags);
extern int finish_connect(struct child_process *conn);
extern int git_connection_is_socket(struct child_process *conn);
struct extra_have_objects {
	int nr, alloc;
	unsigned char (*array)[20];
};
extern struct ref **get_remote_heads(int in, struct ref **list, unsigned int flags, struct extra_have_objects *);
extern int server_supports(const char *feature);
extern const char *parse_feature_request(const char *features, const char *feature);

extern struct packed_git *parse_pack_index(unsigned char *sha1, const char *idx_path);

extern void prepare_packed_git(void);
extern void reprepare_packed_git(void);
extern void install_packed_git(struct packed_git *pack);

extern struct packed_git *find_sha1_pack(const unsigned char *sha1,
					 struct packed_git *packs);

extern void pack_report(void);
extern int open_pack_index(struct packed_git *);
extern void close_pack_index(struct packed_git *);
extern unsigned char *use_pack(struct packed_git *, struct pack_window **, off_t, unsigned long *);
extern void close_pack_windows(struct packed_git *);
extern void unuse_pack(struct pack_window **);
extern void free_pack_by_name(const char *);
extern void clear_delta_base_cache(void);
extern struct packed_git *add_packed_git(const char *, int, int);
extern const unsigned char *nth_packed_object_sha1(struct packed_git *, uint32_t);
extern off_t nth_packed_object_offset(const struct packed_git *, uint32_t);
extern off_t find_pack_entry_one(const unsigned char *, struct packed_git *);
extern int is_pack_valid(struct packed_git *);
extern void *unpack_entry(struct packed_git *, off_t, enum object_type *, unsigned long *);
extern unsigned long unpack_object_header_buffer(const unsigned char *buf, unsigned long len, enum object_type *type, unsigned long *sizep);
extern unsigned long get_size_from_delta(struct packed_git *, struct pack_window **, off_t);
extern int unpack_object_header(struct packed_git *, struct pack_window **, off_t *, unsigned long *);

struct object_info {
	/* Request */
	unsigned long *sizep;

	/* Response */
	enum {
		OI_CACHED,
		OI_LOOSE,
		OI_PACKED,
		OI_DBCACHED
	} whence;
	union {
		/*
		 * struct {
		 * 	... Nothing to expose in this case
		 * } cached;
		 * struct {
		 * 	... Nothing to expose in this case
		 * } loose;
		 */
		struct {
			struct packed_git *pack;
			off_t offset;
			unsigned int is_delta;
		} packed;
	} u;
};
extern int sha1_object_info_extended(const unsigned char *, struct object_info *);

/* Dumb servers support */
extern int update_server_info(int);

/* git_config_parse_key() returns these negated: */
#define CONFIG_INVALID_KEY 1
#define CONFIG_NO_SECTION_OR_NAME 2
/* git_config_set(), git_config_set_multivar() return the above or these: */
#define CONFIG_NO_LOCK -1
#define CONFIG_INVALID_FILE 3
#define CONFIG_NO_WRITE 4
#define CONFIG_NOTHING_SET 5
#define CONFIG_INVALID_PATTERN 6

typedef int (*config_fn_t)(const char *, const char *, void *);
extern int git_default_config(const char *, const char *, void *);
extern int git_config_from_file(config_fn_t fn, const char *, void *);
extern void git_config_push_parameter(const char *text);
extern int git_config_from_parameters(config_fn_t fn, void *data);
extern int git_config(config_fn_t fn, void *);
extern int git_config_with_options(config_fn_t fn, void *,
				   const char *filename, int respect_includes);
extern int git_config_early(config_fn_t fn, void *, const char *repo_config);
extern int git_parse_ulong(const char *, unsigned long *);
extern int git_config_int(const char *, const char *);
extern unsigned long git_config_ulong(const char *, const char *);
extern int git_config_bool_or_int(const char *, const char *, int *);
extern int git_config_bool(const char *, const char *);
extern int git_config_maybe_bool(const char *, const char *);
extern int git_config_string(const char **, const char *, const char *);
extern int git_config_pathname(const char **, const char *, const char *);
extern int git_config_set_in_file(const char *, const char *, const char *);
extern int git_config_set(const char *, const char *);
extern int git_config_parse_key(const char *, char **, int *);
extern int git_config_set_multivar(const char *, const char *, const char *, int);
extern int git_config_set_multivar_in_file(const char *, const char *, const char *, const char *, int);
extern int git_config_rename_section(const char *, const char *);
extern int git_config_rename_section_in_file(const char *, const char *, const char *);
extern const char *git_etc_gitconfig(void);
extern int check_repository_format_version(const char *var, const char *value, void *cb);
extern int git_env_bool(const char *, int);
extern int git_config_system(void);
extern int config_error_nonbool(const char *);
extern const char *get_log_output_encoding(void);
extern const char *get_commit_output_encoding(void);

extern int git_config_parse_parameter(const char *, config_fn_t fn, void *data);

struct config_include_data {
	int depth;
	config_fn_t fn;
	void *data;
};
#define CONFIG_INCLUDE_INIT { 0 }
extern int git_config_include(const char *name, const char *value, void *data);

#define IDENT_NAME_GIVEN 01
#define IDENT_MAIL_GIVEN 02
#define IDENT_ALL_GIVEN (IDENT_NAME_GIVEN|IDENT_MAIL_GIVEN)
extern int user_ident_explicitly_given;
extern int user_ident_sufficiently_given(void);

extern const char *git_commit_encoding;
extern const char *git_log_output_encoding;
extern const char *git_mailmap_file;

/* IO helper functions */
extern void maybe_flush_or_die(FILE *, const char *);
extern int copy_fd(int ifd, int ofd);
extern int copy_file(const char *dst, const char *src, int mode);
extern int copy_file_with_time(const char *dst, const char *src, int mode);
extern void write_or_die(int fd, const void *buf, size_t count);
extern int write_or_whine(int fd, const void *buf, size_t count, const char *msg);
extern int write_or_whine_pipe(int fd, const void *buf, size_t count, const char *msg);
extern void fsync_or_die(int fd, const char *);

extern ssize_t read_in_full(int fd, void *buf, size_t count);
extern ssize_t write_in_full(int fd, const void *buf, size_t count);
static inline ssize_t write_str_in_full(int fd, const char *str)
{
	return write_in_full(fd, str, strlen(str));
}

/* pager.c */
extern void setup_pager(void);
extern const char *pager_program;
extern int pager_in_use(void);
extern int pager_use_color;
extern int term_columns(void);
extern int decimal_width(int);

extern const char *editor_program;
extern const char *askpass_program;
extern const char *excludes_file;

/* base85 */
int decode_85(char *dst, const char *line, int linelen);
void encode_85(char *buf, const unsigned char *data, int bytes);

/* alloc.c */
extern void *alloc_blob_node(void);
extern void *alloc_tree_node(void);
extern void *alloc_commit_node(void);
extern void *alloc_tag_node(void);
extern void *alloc_object_node(void);
extern void alloc_report(void);

/* trace.c */
__attribute__((format (printf, 1, 2)))
extern void trace_printf(const char *format, ...);
extern void trace_vprintf(const char *key, const char *format, va_list ap);
__attribute__((format (printf, 2, 3)))
extern void trace_argv_printf(const char **argv, const char *format, ...);
extern void trace_repo_setup(const char *prefix);
extern int trace_want(const char *key);
extern void trace_strbuf(const char *key, const struct strbuf *buf);

void packet_trace_identity(const char *prog);

/* add */
/*
 * return 0 if success, 1 - if addition of a file failed and
 * ADD_FILES_IGNORE_ERRORS was specified in flags
 */
int add_files_to_cache(const char *prefix, const char **pathspec, int flags);

/* diff.c */
extern int diff_auto_refresh_index;

/* match-trees.c */
void shift_tree(const unsigned char *, const unsigned char *, unsigned char *, int);
void shift_tree_by(const unsigned char *, const unsigned char *, unsigned char *, const char *);

/*
 * whitespace rules.
 * used by both diff and apply
 * last two digits are tab width
 */
#define WS_BLANK_AT_EOL         0100
#define WS_SPACE_BEFORE_TAB     0200
#define WS_INDENT_WITH_NON_TAB  0400
#define WS_CR_AT_EOL           01000
#define WS_BLANK_AT_EOF        02000
#define WS_TAB_IN_INDENT       04000
#define WS_TRAILING_SPACE      (WS_BLANK_AT_EOL|WS_BLANK_AT_EOF)
#define WS_DEFAULT_RULE (WS_TRAILING_SPACE|WS_SPACE_BEFORE_TAB|8)
#define WS_TAB_WIDTH_MASK        077
extern unsigned whitespace_rule_cfg;
extern unsigned whitespace_rule(const char *);
extern unsigned parse_whitespace_rule(const char *);
extern unsigned ws_check(const char *line, int len, unsigned ws_rule);
extern void ws_check_emit(const char *line, int len, unsigned ws_rule, FILE *stream, const char *set, const char *reset, const char *ws);
extern char *whitespace_error_string(unsigned ws);
extern void ws_fix_copy(struct strbuf *, const char *, int, unsigned, int *);
extern int ws_blank_line(const char *line, int len, unsigned ws_rule);
#define ws_tab_width(rule)     ((rule) & WS_TAB_WIDTH_MASK)

/* ls-files */
int report_path_error(const char *ps_matched, const char **pathspec, const char *prefix);
void overlay_tree_on_cache(const char *tree_name, const char *prefix);

char *alias_lookup(const char *alias);
int split_cmdline(char *cmdline, const char ***argv);
/* Takes a negative value returned by split_cmdline */
const char *split_cmdline_strerror(int cmdline_errno);

/* git.c */
struct startup_info {
	int have_repository;
	const char *prefix;
};
extern struct startup_info *startup_info;

/* builtin/merge.c */
int checkout_fast_forward(const unsigned char *from, const unsigned char *to);

int sane_execvp(const char *file, char *const argv[]);

#endif /* CACHE_H */<|MERGE_RESOLUTION|>--- conflicted
+++ resolved
@@ -555,10 +555,7 @@
 extern int fsync_object_files;
 extern int core_preload_index;
 extern int core_apply_sparse_checkout;
-<<<<<<< HEAD
 extern int precomposed_unicode;
-=======
->>>>>>> b60e188c
 
 enum branch_track {
 	BRANCH_TRACK_UNSPECIFIED = -1,
@@ -784,7 +781,6 @@
 	char path[PATH_MAX];
 	unsigned mode;
 };
-<<<<<<< HEAD
 
 #define GET_SHA1_QUIETLY        01
 #define GET_SHA1_COMMIT         02
@@ -805,20 +801,6 @@
 
 typedef int each_abbrev_fn(const unsigned char *sha1, void *);
 extern int for_each_abbrev(const char *prefix, each_abbrev_fn, void *);
-=======
-
-extern int get_sha1(const char *str, unsigned char *sha1);
-extern int get_sha1_with_mode_1(const char *str, unsigned char *sha1, unsigned *mode, int only_to_die, const char *prefix);
-static inline int get_sha1_with_mode(const char *str, unsigned char *sha1, unsigned *mode)
-{
-	return get_sha1_with_mode_1(str, sha1, mode, 0, NULL);
-}
-extern int get_sha1_with_context_1(const char *name, unsigned char *sha1, struct object_context *orc, int only_to_die, const char *prefix);
-static inline int get_sha1_with_context(const char *str, unsigned char *sha1, struct object_context *orc)
-{
-	return get_sha1_with_context_1(str, sha1, orc, 0, NULL);
-}
->>>>>>> b60e188c
 
 /*
  * Try to read a SHA1 in hexadecimal format from the 40 characters
