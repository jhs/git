#!/bin/sh
#
# Copyright (c) 2005, 2006 Junio C Hamano

SUBDIRECTORY_OK=Yes
OPTIONS_KEEPDASHDASH=
OPTIONS_SPEC="\
git am [options] [<mbox>|<Maildir>...]
git am [options] (--resolved | --skip | --abort)
--
i,interactive   run interactively
b,binary*       (historical option -- no-op)
3,3way          allow fall back on 3way merging if needed
s,signoff       add a Signed-off-by line to the commit message
u,utf8          recode into utf8 (default)
k,keep          pass -k flag to git-mailinfo
whitespace=     pass it through git-apply
directory=      pass it through git-apply
C=              pass it through git-apply
p=              pass it through git-apply
reject          pass it through git-apply
resolvemsg=     override error message when patch failure occurs
r,resolved      to be used after a patch failure
skip            skip the current patch
abort           restore the original branch and abort the patching operation.
<<<<<<< HEAD
rebasing*       (internal use for git-rebase)"
=======
committer-date-is-author-date    lie about committer date
ignore-date     use current timestamp for author date
rebasing        (internal use for git-rebase)"
>>>>>>> a79ec62d

. git-sh-setup
prefix=$(git rev-parse --show-prefix)
set_reflog_action am
require_work_tree
cd_to_toplevel

git var GIT_COMMITTER_IDENT >/dev/null ||
	die "You need to set your committer info first"

sq () {
	for sqarg
	do
		printf "%s" "$sqarg" |
		sed -e 's/'\''/'\''\\'\'''\''/g' -e 's/.*/ '\''&'\''/'
	done
}

stop_here () {
    echo "$1" >"$dotest/next"
    exit 1
}

stop_here_user_resolve () {
    if [ -n "$resolvemsg" ]; then
	    printf '%s\n' "$resolvemsg"
	    stop_here $1
    fi
    cmdline="git am"
    if test '' != "$interactive"
    then
        cmdline="$cmdline -i"
    fi
    if test '' != "$threeway"
    then
        cmdline="$cmdline -3"
    fi
    echo "When you have resolved this problem run \"$cmdline --resolved\"."
    echo "If you would prefer to skip this patch, instead run \"$cmdline --skip\"."
    echo "To restore the original branch and stop patching run \"$cmdline --abort\"."

    stop_here $1
}

go_next () {
	rm -f "$dotest/$msgnum" "$dotest/msg" "$dotest/msg-clean" \
		"$dotest/patch" "$dotest/info"
	echo "$next" >"$dotest/next"
	this=$next
}

cannot_fallback () {
	echo "$1"
	echo "Cannot fall back to three-way merge."
	exit 1
}

fall_back_3way () {
    O_OBJECT=`cd "$GIT_OBJECT_DIRECTORY" && pwd`

    rm -fr "$dotest"/patch-merge-*
    mkdir "$dotest/patch-merge-tmp-dir"

    # First see if the patch records the index info that we can use.
    git apply --build-fake-ancestor "$dotest/patch-merge-tmp-index" \
	"$dotest/patch" &&
    GIT_INDEX_FILE="$dotest/patch-merge-tmp-index" \
    git write-tree >"$dotest/patch-merge-base+" ||
    cannot_fallback "Repository lacks necessary blobs to fall back on 3-way merge."

    echo Using index info to reconstruct a base tree...
    if GIT_INDEX_FILE="$dotest/patch-merge-tmp-index" \
	git apply --cached <"$dotest/patch"
    then
	mv "$dotest/patch-merge-base+" "$dotest/patch-merge-base"
	mv "$dotest/patch-merge-tmp-index" "$dotest/patch-merge-index"
    else
        cannot_fallback "Did you hand edit your patch?
It does not apply to blobs recorded in its index."
    fi

    test -f "$dotest/patch-merge-index" &&
    his_tree=$(GIT_INDEX_FILE="$dotest/patch-merge-index" git write-tree) &&
    orig_tree=$(cat "$dotest/patch-merge-base") &&
    rm -fr "$dotest"/patch-merge-* || exit 1

    echo Falling back to patching base and 3-way merge...

    # This is not so wrong.  Depending on which base we picked,
    # orig_tree may be wildly different from ours, but his_tree
    # has the same set of wildly different changes in parts the
    # patch did not touch, so recursive ends up canceling them,
    # saying that we reverted all those changes.

    eval GITHEAD_$his_tree='"$FIRSTLINE"'
    export GITHEAD_$his_tree
    git-merge-recursive $orig_tree -- HEAD $his_tree || {
	    git rerere
	    echo Failed to merge in the changes.
	    exit 1
    }
    unset GITHEAD_$his_tree
}

prec=4
dotest="$GIT_DIR/rebase-apply"
sign= utf8=t keep= skip= interactive= resolved= rebasing= abort=
resolvemsg= resume=
git_apply_opt=
committer_date_is_author_date=
ignore_date=

while test $# != 0
do
	case "$1" in
	-i|--interactive)
		interactive=t ;;
	-b|--binary)
		: ;;
	-3|--3way)
		threeway=t ;;
	-s|--signoff)
		sign=t ;;
	-u|--utf8)
		utf8=t ;; # this is now default
	--no-utf8)
		utf8= ;;
	-k|--keep)
		keep=t ;;
	-r|--resolved)
		resolved=t ;;
	--skip)
		skip=t ;;
	--abort)
		abort=t ;;
	--rebasing)
		rebasing=t threeway=t keep=t ;;
	-d|--dotest)
		die "-d option is no longer supported.  Do not use."
		;;
	--resolvemsg)
		shift; resolvemsg=$1 ;;
	--whitespace|--directory)
		git_apply_opt="$git_apply_opt $(sq "$1=$2")"; shift ;;
	-C|-p)
		git_apply_opt="$git_apply_opt $(sq "$1$2")"; shift ;;
	--reject)
		git_apply_opt="$git_apply_opt $1" ;;
	--committer-date-is-author-date)
		committer_date_is_author_date=t ;;
	--ignore-date)
		ignore_date=t ;;
	--)
		shift; break ;;
	*)
		usage ;;
	esac
	shift
done

# If the dotest directory exists, but we have finished applying all the
# patches in them, clear it out.
if test -d "$dotest" &&
   last=$(cat "$dotest/last") &&
   next=$(cat "$dotest/next") &&
   test $# != 0 &&
   test "$next" -gt "$last"
then
   rm -fr "$dotest"
fi

if test -d "$dotest"
then
	case "$#,$skip$resolved$abort" in
	0,*t*)
		# Explicit resume command and we do not have file, so
		# we are happy.
		: ;;
	0,)
		# No file input but without resume parameters; catch
		# user error to feed us a patch from standard input
		# when there is already $dotest.  This is somewhat
		# unreliable -- stdin could be /dev/null for example
		# and the caller did not intend to feed us a patch but
		# wanted to continue unattended.
		test -t 0
		;;
	*)
		false
		;;
	esac ||
	die "previous rebase directory $dotest still exists but mbox given."
	resume=yes

	case "$skip,$abort" in
	t,)
		git rerere clear
		git read-tree --reset -u HEAD HEAD
		orig_head=$(cat "$GIT_DIR/ORIG_HEAD")
		git reset HEAD
		git update-ref ORIG_HEAD $orig_head
		;;
	,t)
		git rerere clear
		git read-tree --reset -u HEAD ORIG_HEAD
		git reset ORIG_HEAD
		rm -fr "$dotest"
		exit ;;
	esac
else
	# Make sure we are not given --skip, --resolved, nor --abort
	test "$skip$resolved$abort" = "" ||
		die "Resolve operation not in progress, we are not resuming."

	# Start afresh.
	mkdir -p "$dotest" || exit

	if test -n "$prefix" && test $# != 0
	then
		first=t
		for arg
		do
			test -n "$first" && {
				set x
				first=
			}
			case "$arg" in
			/*)
				set "$@" "$arg" ;;
			*)
				set "$@" "$prefix$arg" ;;
			esac
		done
		shift
	fi
	git mailsplit -d"$prec" -o"$dotest" -b -- "$@" > "$dotest/last" ||  {
		rm -fr "$dotest"
		exit 1
	}

	# -s, -u, -k, --whitespace, -3, -C and -p flags are kept
	# for the resuming session after a patch failure.
	# -i can and must be given when resuming.
	echo " $git_apply_opt" >"$dotest/apply-opt"
	echo "$threeway" >"$dotest/threeway"
	echo "$sign" >"$dotest/sign"
	echo "$utf8" >"$dotest/utf8"
	echo "$keep" >"$dotest/keep"
	echo 1 >"$dotest/next"
	if test -n "$rebasing"
	then
		: >"$dotest/rebasing"
	else
		: >"$dotest/applying"
		git update-ref ORIG_HEAD HEAD
	fi
fi

case "$resolved" in
'')
	files=$(git diff-index --cached --name-only HEAD --) || exit
	test "$files" && die "Dirty index: cannot apply patches (dirty: $files)"
esac

if test "$(cat "$dotest/utf8")" = t
then
	utf8=-u
else
	utf8=-n
fi
if test "$(cat "$dotest/keep")" = t
then
	keep=-k
fi
if test "$(cat "$dotest/threeway")" = t
then
	threeway=t
fi
git_apply_opt=$(cat "$dotest/apply-opt")
if test "$(cat "$dotest/sign")" = t
then
	SIGNOFF=`git var GIT_COMMITTER_IDENT | sed -e '
			s/>.*/>/
			s/^/Signed-off-by: /'
		`
else
	SIGNOFF=
fi

last=`cat "$dotest/last"`
this=`cat "$dotest/next"`
if test "$skip" = t
then
	this=`expr "$this" + 1`
	resume=
fi

if test "$this" -gt "$last"
then
	echo Nothing to do.
	rm -fr "$dotest"
	exit
fi

while test "$this" -le "$last"
do
	msgnum=`printf "%0${prec}d" $this`
	next=`expr "$this" + 1`
	test -f "$dotest/$msgnum" || {
		resume=
		go_next
		continue
	}

	# If we are not resuming, parse and extract the patch information
	# into separate files:
	#  - info records the authorship and title
	#  - msg is the rest of commit log message
	#  - patch is the patch body.
	#
	# When we are resuming, these files are either already prepared
	# by the user, or the user can tell us to do so by --resolved flag.
	case "$resume" in
	'')
		git mailinfo $keep $utf8 "$dotest/msg" "$dotest/patch" \
			<"$dotest/$msgnum" >"$dotest/info" ||
			stop_here $this

		# skip pine's internal folder data
		grep '^Author: Mail System Internal Data$' \
			<"$dotest"/info >/dev/null &&
			go_next && continue

		test -s "$dotest/patch" || {
			echo "Patch is empty.  Was it split wrong?"
			stop_here $this
		}
		if test -f "$dotest/rebasing" &&
			commit=$(sed -e 's/^From \([0-9a-f]*\) .*/\1/' \
				-e q "$dotest/$msgnum") &&
			test "$(git cat-file -t "$commit")" = commit
		then
			git cat-file commit "$commit" |
			sed -e '1,/^$/d' >"$dotest/msg-clean"
		else
			SUBJECT="$(sed -n '/^Subject/ s/Subject: //p' "$dotest/info")"
			case "$keep_subject" in -k)  SUBJECT="[PATCH] $SUBJECT" ;; esac

			(printf '%s\n\n' "$SUBJECT"; cat "$dotest/msg") |
				git stripspace > "$dotest/msg-clean"
		fi
		;;
	esac

	GIT_AUTHOR_NAME="$(sed -n '/^Author/ s/Author: //p' "$dotest/info")"
	GIT_AUTHOR_EMAIL="$(sed -n '/^Email/ s/Email: //p' "$dotest/info")"
	GIT_AUTHOR_DATE="$(sed -n '/^Date/ s/Date: //p' "$dotest/info")"

	if test -z "$GIT_AUTHOR_EMAIL"
	then
		echo "Patch does not have a valid e-mail address."
		stop_here $this
	fi

	export GIT_AUTHOR_NAME GIT_AUTHOR_EMAIL GIT_AUTHOR_DATE

	case "$resume" in
	'')
	    if test '' != "$SIGNOFF"
	    then
		LAST_SIGNED_OFF_BY=`
		    sed -ne '/^Signed-off-by: /p' \
		    "$dotest/msg-clean" |
		    sed -ne '$p'
		`
		ADD_SIGNOFF=`
		    test "$LAST_SIGNED_OFF_BY" = "$SIGNOFF" || {
		    test '' = "$LAST_SIGNED_OFF_BY" && echo
		    echo "$SIGNOFF"
		}`
	    else
		ADD_SIGNOFF=
	    fi
	    {
		if test -s "$dotest/msg-clean"
		then
			cat "$dotest/msg-clean"
		fi
		if test '' != "$ADD_SIGNOFF"
		then
			echo "$ADD_SIGNOFF"
		fi
	    } >"$dotest/final-commit"
	    ;;
	*)
		case "$resolved$interactive" in
		tt)
			# This is used only for interactive view option.
			git diff-index -p --cached HEAD -- >"$dotest/patch"
			;;
		esac
	esac

	resume=
	if test "$interactive" = t
	then
	    test -t 0 ||
	    die "cannot be interactive without stdin connected to a terminal."
	    action=again
	    while test "$action" = again
	    do
		echo "Commit Body is:"
		echo "--------------------------"
		cat "$dotest/final-commit"
		echo "--------------------------"
		printf "Apply? [y]es/[n]o/[e]dit/[v]iew patch/[a]ccept all "
		read reply
		case "$reply" in
		[yY]*) action=yes ;;
		[aA]*) action=yes interactive= ;;
		[nN]*) action=skip ;;
		[eE]*) git_editor "$dotest/final-commit"
		       action=again ;;
		[vV]*) action=again
		       LESS=-S ${PAGER:-less} "$dotest/patch" ;;
		*)     action=again ;;
		esac
	    done
	else
	    action=yes
	fi
	FIRSTLINE=$(sed 1q "$dotest/final-commit")

	if test $action = skip
	then
		go_next
		continue
	fi

	if test -x "$GIT_DIR"/hooks/applypatch-msg
	then
		"$GIT_DIR"/hooks/applypatch-msg "$dotest/final-commit" ||
		stop_here $this
	fi

	printf 'Applying: %s\n' "$FIRSTLINE"

	case "$resolved" in
	'')
		eval 'git apply '"$git_apply_opt"' --index "$dotest/patch"'
		apply_status=$?
		;;
	t)
		# Resolved means the user did all the hard work, and
		# we do not have to do any patch application.  Just
		# trust what the user has in the index file and the
		# working tree.
		resolved=
		git diff-index --quiet --cached HEAD -- && {
			echo "No changes - did you forget to use 'git add'?"
			stop_here_user_resolve $this
		}
		unmerged=$(git ls-files -u)
		if test -n "$unmerged"
		then
			echo "You still have unmerged paths in your index"
			echo "did you forget to use 'git add'?"
			stop_here_user_resolve $this
		fi
		apply_status=0
		git rerere
		;;
	esac

	if test $apply_status = 1 && test "$threeway" = t
	then
		if (fall_back_3way)
		then
		    # Applying the patch to an earlier tree and merging the
		    # result may have produced the same tree as ours.
		    git diff-index --quiet --cached HEAD -- && {
			echo No changes -- Patch already applied.
			go_next
			continue
		    }
		    # clear apply_status -- we have successfully merged.
		    apply_status=0
		fi
	fi
	if test $apply_status != 0
	then
		printf 'Patch failed at %s %s\n' "$msgnum" "$FIRSTLINE"
		stop_here_user_resolve $this
	fi

	if test -x "$GIT_DIR"/hooks/pre-applypatch
	then
		"$GIT_DIR"/hooks/pre-applypatch || stop_here $this
	fi

	tree=$(git write-tree) &&
	parent=$(git rev-parse --verify HEAD) &&
	commit=$(
		if test -n "$ignore_date"
		then
			GIT_AUTHOR_DATE=
		fi
		if test -n "$committer_date_is_author_date"
		then
			GIT_COMMITTER_DATE="$GIT_AUTHOR_DATE"
			export GIT_COMMITTER_DATE
		fi &&
		git commit-tree $tree -p $parent <"$dotest/final-commit"
	) &&
	git update-ref -m "$GIT_REFLOG_ACTION: $FIRSTLINE" HEAD $commit $parent ||
	stop_here $this

	if test -x "$GIT_DIR"/hooks/post-applypatch
	then
		"$GIT_DIR"/hooks/post-applypatch
	fi

	go_next
done

git gc --auto

rm -fr "$dotest"<|MERGE_RESOLUTION|>--- conflicted
+++ resolved
@@ -23,13 +23,9 @@
 r,resolved      to be used after a patch failure
 skip            skip the current patch
 abort           restore the original branch and abort the patching operation.
-<<<<<<< HEAD
-rebasing*       (internal use for git-rebase)"
-=======
 committer-date-is-author-date    lie about committer date
 ignore-date     use current timestamp for author date
-rebasing        (internal use for git-rebase)"
->>>>>>> a79ec62d
+rebasing*       (internal use for git-rebase)"
 
 . git-sh-setup
 prefix=$(git rev-parse --show-prefix)
