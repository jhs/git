--- conflicted
+++ resolved
@@ -180,21 +180,6 @@
  - Use Git's gettext wrappers to make the user interface
    translatable. See "Marking strings for translation" in po/README.
 
-<<<<<<< HEAD
-For Python scripts:
-
- - We follow PEP-8 (http://www.python.org/dev/peps/pep-0008/).
-
- - As a minimum, we aim to be compatible with Python 2.6 and 2.7.
-
- - Where required libraries do not restrict us to Python 2, we try to
-   also be compatible with Python 3.1 and later.
-
- - When you must differentiate between Unicode literals and byte string
-   literals, it is OK to use the 'b' prefix.  Even though the Python
-   documentation for version 2.6 does not mention this prefix, it has
-   been supported since version 2.6.0.
-=======
 For Perl programs:
 
  - Most of the C guidelines above apply.
@@ -235,7 +220,20 @@
      (cperl-mode . ((cperl-indent-level . 8)
                     (cperl-extra-newline-before-brace . nil)
                     (cperl-merge-trailing-else . t))))
->>>>>>> c5e366b1
+
+For Python scripts:
+
+ - We follow PEP-8 (http://www.python.org/dev/peps/pep-0008/).
+
+ - As a minimum, we aim to be compatible with Python 2.6 and 2.7.
+
+ - Where required libraries do not restrict us to Python 2, we try to
+   also be compatible with Python 3.1 and later.
+
+ - When you must differentiate between Unicode literals and byte string
+   literals, it is OK to use the 'b' prefix.  Even though the Python
+   documentation for version 2.6 does not mention this prefix, it has
+   been supported since version 2.6.0.
 
 Writing Documentation:
 
